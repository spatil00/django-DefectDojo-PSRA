import re
from datetime import datetime, date
from urllib.parse import urlsplit, urlunsplit


from dateutil.relativedelta import relativedelta
from django import forms
from django.core import validators
from django.core.validators import RegexValidator
from django.core.exceptions import ValidationError
from django.forms import modelformset_factory
from django.forms.widgets import Widget, Select
from django.utils.dates import MONTHS
from django.utils.safestring import mark_safe
from django.utils import timezone
from tagging.models import Tag
from dojo.models import Finding, Product_Type, Product, Note_Type, ScanSettings, VA, \
    Check_List, User, Engagement, Test, Test_Type, Notes, Risk_Acceptance, \
    Development_Environment, Dojo_User, Scan, Endpoint, Stub_Finding, Finding_Template, Report, FindingImage, \
    JIRA_Issue, JIRA_PKey, JIRA_Conf, UserContactInfo, Tool_Type, Tool_Configuration, Tool_Product_Settings, \
    Cred_User, Cred_Mapping, System_Settings, Notifications, Languages, Language_Type, App_Analysis, Objects, \
    Benchmark_Product, Benchmark_Requirement, Benchmark_Product_Summary, Rule, Child_Rule, Engagement_Presets, \
    DojoMeta, Sonarqube_Product
from dojo.tools import requires_file, SCAN_SONARQUBE_API

RE_DATE = re.compile(r'(\d{4})-(\d\d?)-(\d\d?)$')

FINDING_STATUS = (('verified', 'Verified'),
                  ('false_p', 'False Positive'),
                  ('duplicate', 'Duplicate'),
                  ('out_of_scope', 'Out of Scope'))

SEVERITY_CHOICES = (('Info', 'Info'), ('Low', 'Low'), ('Medium', 'Medium'),
                    ('High', 'High'), ('Critical', 'Critical'))


class SelectWithPop(forms.Select):
    def render(self, name, *args, **kwargs):
        html = super(SelectWithPop, self).render(name, *args, **kwargs)
        popup_plus = '<div class="input-group dojo-input-group">' + html + '<span class="input-group-btn"><a href="/' + name + '/add" class="btn btn-primary" class="add-another" id="add_id_' + name + '" onclick="return showAddAnotherPopup(this);"><span class="glyphicon glyphicon-plus"></span></a></span></div>'

        return mark_safe(popup_plus)


class MultipleSelectWithPop(forms.SelectMultiple):
    def render(self, name, *args, **kwargs):
        html = super(MultipleSelectWithPop, self).render(name, *args, **kwargs)
        popup_plus = '<div class="input-group dojo-input-group">' + html + '<span class="input-group-btn"><a href="/' + name + '/add" class="btn btn-primary" class="add-another" id="add_id_' + name + '" onclick="return showAddAnotherPopup(this);"><span class="glyphicon glyphicon-plus"></span></a></span></div>'

        return mark_safe(popup_plus)


class MultipleSelectWithPopPlusMinus(forms.SelectMultiple):
    def render(self, name, *args, **kwargs):
        html = super(MultipleSelectWithPopPlusMinus, self).render(name, *args, **kwargs)
        popup_plus = '<div class="input-group dojo-input-group">' + html + '<span class="input-group-btn"><a href="/' + name + '/add" class="btn btn-primary" class="add-another" id="add_id_' + name + '" onclick="return showAddAnotherPopup(this);"><span class="icon-plusminus"></span></a></span></div>'

        return mark_safe(popup_plus)


class MonthYearWidget(Widget):
    """
    A Widget that splits date input into two <select> boxes for month and year,
    with 'day' defaulting to the first of the month.

    Based on SelectDateWidget, in

    django/trunk/django/forms/extras/widgets.py
    """
    none_value = (0, '---')
    month_field = '%s_month'
    year_field = '%s_year'

    def __init__(self, attrs=None, years=None, required=True):
        # years is an optional list/tuple of years to use in the
        # "year" select box.
        self.attrs = attrs or {}
        self.required = required
        if years:
            self.years = years
        else:
            this_year = date.today().year
            self.years = list(range(this_year - 10, this_year + 1))

    def render(self, name, value, attrs=None, renderer=None):
        try:
            year_val, month_val = value.year, value.month
        except AttributeError:
            year_val = month_val = None
            if isinstance(value, str):
                match = RE_DATE.match(value)
                if match:
                    year_val,
                    month_val,
                    day_val = [int(v) for v in match.groups()]

        output = []

        if 'id' in self.attrs:
            id_ = self.attrs['id']
        else:
            id_ = 'id_%s' % name

        month_choices = list(MONTHS.items())
        if not (self.required and value):
            month_choices.append(self.none_value)
        month_choices.sort()
        local_attrs = self.build_attrs({'id': self.month_field % id_})
        s = Select(choices=month_choices)
        select_html = s.render(self.month_field % name, month_val, local_attrs)

        output.append(select_html)

        year_choices = [(i, i) for i in self.years]
        if not (self.required and value):
            year_choices.insert(0, self.none_value)
        local_attrs['id'] = self.year_field % id_
        s = Select(choices=year_choices)
        select_html = s.render(self.year_field % name, year_val, local_attrs)
        output.append(select_html)

        return mark_safe('\n'.join(output))

    def id_for_label(self, id_):
        return '%s_month' % id_

    id_for_label = classmethod(id_for_label)

    def value_from_datadict(self, data, files, name):
        y = data.get(self.year_field % name)
        m = data.get(self.month_field % name)
        if y == m == "0":
            return None
        if y and m:
            return '%s-%s-%s' % (y, m, 1)
        return data.get(name, None)


class Product_TypeForm(forms.ModelForm):
    class Meta:
        model = Product_Type
        fields = ['name', 'critical_product', 'key_product']


class Delete_Product_TypeForm(forms.ModelForm):
    class Meta:
        model = Product_Type
        exclude = ['name', 'critical_product', 'key_product']


class Test_TypeForm(forms.ModelForm):
    class Meta:
        model = Test_Type
        exclude = ['']


class Development_EnvironmentForm(forms.ModelForm):
    class Meta:
        model = Development_Environment
        fields = ['name']


class Delete_Dev_EnvironmentForm(forms.ModelForm):
    class Meta:
        model = Development_Environment
        exclude = ['name']


class ProductForm(forms.ModelForm):
    name = forms.CharField(max_length=50, required=True)
    description = forms.CharField(widget=forms.Textarea(attrs={}),
                                  required=True)
    tags = forms.CharField(widget=forms.SelectMultiple(choices=[]),
                           required=False,
                           help_text="Add tags that help describe this product.  "
                                     "Choose from the list or add new tags.  Press TAB key to add.")
    prod_type = forms.ModelChoiceField(label='Product Type',
                                       queryset=Product_Type.objects.all().order_by('name'),
                                       required=True)

    authorized_users = forms.ModelMultipleChoiceField(
        queryset=None,
        required=False, label="Authorized Users")

    def __init__(self, *args, **kwargs):
        non_staff = User.objects.exclude(is_staff=True) \
            .exclude(is_active=False)
        tags = Tag.objects.usage_for_model(Product)
        t = [(tag.name, tag.name) for tag in tags]
        super(ProductForm, self).__init__(*args, **kwargs)
        self.fields['authorized_users'].queryset = non_staff
        self.fields['tags'].widget.choices = t

    class Meta:
        model = Product
        fields = ['name', 'description', 'tags', 'product_manager', 'technical_contact', 'team_manager', 'prod_type', 'regulations',
                  'authorized_users', 'business_criticality', 'platform', 'lifecycle', 'origin', 'user_records', 'revenue', 'external_audience', 'internet_accessible']


class DeleteProductForm(forms.ModelForm):
    id = forms.IntegerField(required=True,
                            widget=forms.widgets.HiddenInput())

    class Meta:
        model = Product
        exclude = ['name', 'description', 'prod_manager', 'tech_contact', 'manager', 'created',
                   'prod_type', 'updated', 'tid', 'authorized_users', 'product_manager',
                   'technical_contact', 'team_manager', 'prod_numeric_grade', 'business_criticality',
                   'platform', 'lifecycle', 'origin', 'user_records', 'revenue', 'external_audience',
                   'internet_accessible', 'regulations', 'product_meta']


class NoteTypeForm(forms.ModelForm):
    description = forms.CharField(widget=forms.Textarea(attrs={}),
                                  required=True)

    class Meta:
        model = Note_Type
        fields = ['name', 'description', 'is_single', 'is_mandatory']


class EditNoteTypeForm(NoteTypeForm):

    def __init__(self, *args, **kwargs):
        is_single = kwargs.pop('is_single')
        super(EditNoteTypeForm, self).__init__(*args, **kwargs)
        if is_single is False:
            self.fields['is_single'].widget = forms.HiddenInput()


class DisableOrEnableNoteTypeForm(NoteTypeForm):
    def __init__(self, *args, **kwargs):
        super(DisableOrEnableNoteTypeForm, self).__init__(*args, **kwargs)
        self.fields['name'].disabled = True
        self.fields['description'].disabled = True
        self.fields['is_single'].disabled = True
        self.fields['is_mandatory'].disabled = True
        self.fields['is_active'].disabled = True

    class Meta:
        model = Note_Type
        fields = '__all__'


class DojoMetaDataForm(forms.ModelForm):
    value = forms.CharField(widget=forms.Textarea(attrs={}),
                            required=True)

    def full_clean(self):
        super(DojoMetaDataForm, self).full_clean()
        try:
            self.instance.validate_unique()
        except ValidationError:
            msg = "A metadata entry with the same name exists already for this object."
            self.add_error('name', msg)

    class Meta:
        model = DojoMeta
        fields = '__all__'


class Product_TypeProductForm(forms.ModelForm):
    name = forms.CharField(max_length=50, required=True)
    description = forms.CharField(widget=forms.Textarea(attrs={}),
                                  required=True)
    tags = forms.CharField(widget=forms.SelectMultiple(choices=[]),
                           required=False,
                           help_text="Add tags that help describe this product.  "
                                     "Choose from the list or add new tags.  Press TAB key to add.")
    authorized_users = forms.ModelMultipleChoiceField(
        queryset=None,
        required=False, label="Authorized Users")
    prod_type = forms.ModelChoiceField(label='Product Type',
                                       queryset=Product_Type.objects.all().order_by('name'),
                                       required=True)

    def __init__(self, *args, **kwargs):
        non_staff = User.objects.exclude(is_staff=True) \
            .exclude(is_active=False)
        tags = Tag.objects.usage_for_model(Product)
        t = [(tag.name, tag.name) for tag in tags]
        super(Product_TypeProductForm, self).__init__(*args, **kwargs)
        self.fields['authorized_users'].queryset = non_staff
        self.fields['tags'].widget.choices = t

    class Meta:
        model = Product
        fields = ['name', 'description', 'tags', 'product_manager', 'technical_contact', 'team_manager', 'prod_type', 'regulations',
                  'authorized_users', 'business_criticality', 'platform', 'lifecycle', 'origin', 'user_records', 'revenue', 'external_audience', 'internet_accessible']


class ImportScanForm(forms.Form):
    SCAN_TYPE_CHOICES = (("", "Please Select a Scan Type"),
                         ("Netsparker Scan", "Netsparker Scan"),
                         ("Burp Scan", "Burp Scan"),
                         ("Nessus Scan", "Nessus Scan"),
                         ("Nmap Scan", "Nmap Scan"),
                         ("Nexpose Scan", "Nexpose Scan"),
                         ("AppSpider Scan", "AppSpider Scan"),
                         ("Veracode Scan", "Veracode Scan"),
                         ("Checkmarx Scan", "Checkmarx Scan"),
                         ("Checkmarx Scan detailed", "Checkmarx Scan detailed"),
                         ("Crashtest Security Scan", "Crashtest Security Scan"),
                         ("ZAP Scan", "ZAP Scan"),
                         ("Arachni Scan", "Arachni Scan"),
                         ("VCG Scan", "VCG Scan"),
                         ("Dependency Check Scan", "Dependency Check Scan"),
                         ("Dependency Track Finding Packaging Format (FPF) Export", "Dependency Track Finding Packaging Format (FPF) Export"),
                         ("Retire.js Scan", "Retire.js Scan"),
                         ("Node Security Platform Scan", "Node Security Platform Scan"),
                         ("NPM Audit Scan", "NPM Audit Scan"),
                         ("Qualys Scan", "Qualys Scan"),
                         ("Qualys Webapp Scan", "Qualys Webapp Scan"),
                         ("OpenVAS CSV", "OpenVAS CSV"),
                         ("Snyk Scan", "Snyk Scan"),
                         ("Generic Findings Import", "Generic Findings Import"),
                         ("Trustwave Scan (CSV)", "Trustwave Scan (CSV)"),
                         ("SKF Scan", "SKF Scan"),
                         ("Clair Klar Scan", "Clair Klar Scan"),
                         ("Bandit Scan", "Bandit Scan"),
                         ("SSL Labs Scan", "SSL Labs Scan"),
                         ("Acunetix Scan", "Acunetix Scan"),
                         ("Fortify Scan", "Fortify Scan"),
                         ("Gosec Scanner", "Gosec Scanner"),
                         ("SonarQube Scan", "SonarQube Scan"),
                         ("SonarQube Scan detailed", "SonarQube Scan detailed"),
                         (SCAN_SONARQUBE_API, SCAN_SONARQUBE_API),
                         ("MobSF Scan", "MobSF Scan"),
                         ("Trufflehog Scan", "Trufflehog Scan"),
                         ("Nikto Scan", "Nikto Scan"),
                         ("Clair Scan", "Clair Scan"),
                         ("Brakeman Scan", "Brakeman Scan"),
                         ("SpotBugs Scan", "SpotBugs Scan"),
                         ("AWS Scout2 Scan", "AWS Scout2 Scan"),
                         ("AWS Prowler Scan", "AWS Prowler Scan"),
                         ("IBM AppScan DAST", "IBM AppScan DAST"),
                         ("PHP Security Audit v2", "PHP Security Audit v2"),
                         ("PHP Symfony Security Check", "PHP Symfony Security Check"),
                         ("Safety Scan", "Safety Scan"),
                         ("DawnScanner Scan", "DawnScanner Scan"),
                         ("Anchore Engine Scan", "Anchore Engine Scan"),
                         ("Bundler-Audit Scan", "Bundler-Audit Scan"),
                         ("Twistlock Image Scan", "Twistlock Image Scan"),
                         ("Kiuwan Scan", "Kiuwan Scan"),
                         ("Blackduck Hub Scan", "Blackduck Hub Scan"),
                         ("Blackduck Component Risk", "Blackduck Component Risk"),
                         ("Openscap Vulnerability Scan", "Openscap Vulnerability Scan"),
                         ("Wapiti Scan", "Wapiti Scan"),
                         ("Immuniweb Scan", "Immuniweb Scan"),
                         ("Sonatype Application Scan", "Sonatype Application Scan"),
                         ("Cobalt.io Scan", "Cobalt.io Scan"),
                         ("Mozilla Observatory Scan", "Mozilla Observatory Scan"),
                         ("Whitesource Scan", "Whitesource Scan"),
                         ("Contrast Scan", "Contrast Scan"),
                         ("Microfocus Webinspect Scan", "Microfocus Webinspect Scan"),
                         ("Wpscan", "Wpscan"),
                         ("Sslscan", "Sslscan"),
                         ("JFrog Xray Scan", "JFrog Xray Scan"),
                         ("Sslyze Scan", "Sslyze Scan"),
                         ("Testssl Scan", "Testssl Scan"),
                         ("Hadolint Dockerfile check", "Hadolint Dockerfile check"),
                         ("Aqua Scan", "Aqua Scan"),
                         ("HackerOne Cases", "HackerOne Cases"),
                         ("Xanitizer Scan", "Xanitizer Scan"),
                         ("Outpost24 Scan", "Outpost24 Scan"),
<<<<<<< HEAD
                         ("Burp Enterprise Scan", "Burp Enterprise Scan"),
=======
                         ("DSOP Scan", "DSOP Scan"),
>>>>>>> 1779c276
                         ("Trivy Scan", "Trivy Scan"))

    SORTED_SCAN_TYPE_CHOICES = sorted(SCAN_TYPE_CHOICES, key=lambda x: x[1])
    scan_date = forms.DateTimeField(
        required=True,
        label="Scan Completion Date",
        help_text="Scan completion date will be used on all findings.",
        initial=datetime.now().strftime("%Y-%m-%d"),
        widget=forms.TextInput(attrs={'class': 'datepicker'}))
    minimum_severity = forms.ChoiceField(help_text='Minimum severity level to be imported',
                                         required=True,
                                         choices=SEVERITY_CHOICES)
    active = forms.BooleanField(help_text="Select if these findings are currently active.", required=False)
    verified = forms.BooleanField(help_text="Select if these findings have been verified.", required=False)
    scan_type = forms.ChoiceField(required=True, choices=SORTED_SCAN_TYPE_CHOICES)
    endpoints = forms.ModelMultipleChoiceField(Endpoint.objects, required=False, label='Systems / Endpoints',
                                               widget=MultipleSelectWithPopPlusMinus(attrs={'size': '5'}))
    tags = forms.CharField(widget=forms.SelectMultiple(choices=[]),
                           required=False,
                           help_text="Add tags that help describe this scan.  "
                                     "Choose from the list or add new tags.  Press TAB key to add.")
    file = forms.FileField(widget=forms.widgets.FileInput(
        attrs={"accept": ".xml, .csv, .nessus, .json, .html, .js, .zip, .xlsx"}),
        label="Choose report file",
        required=False)

    def __init__(self, *args, **kwargs):
        tags = Tag.objects.usage_for_model(Test)
        t = [(tag.name, tag.name) for tag in tags]
        super(ImportScanForm, self).__init__(*args, **kwargs)
        self.fields['tags'].widget.choices = t

    def clean(self):
        cleaned_data = super().clean()
        scan_type = cleaned_data.get("scan_type")
        file = cleaned_data.get("file")
        if requires_file(scan_type) and not file:
            raise forms.ValidationError('Uploading a Report File is required for {}'.format(scan_type))
        return cleaned_data

    # date can only be today or in the past, not the future
    def clean_scan_date(self):
        date = self.cleaned_data['scan_date']
        if date.date() > datetime.today().date():
            raise forms.ValidationError("The date cannot be in the future!")
        return date

    def get_scan_type(self):
        TGT_scan = self.cleaned_data['scan_type']
        return TGT_scan


class ReImportScanForm(forms.Form):
    scan_date = forms.DateTimeField(
        required=True,
        label="Scan Completion Date",
        help_text="Scan completion date will be used on all findings.",
        initial=datetime.now().strftime("%m/%d/%Y"),
        widget=forms.TextInput(attrs={'class': 'datepicker'}))
    minimum_severity = forms.ChoiceField(help_text='Minimum severity level to be imported',
                                         required=True,
                                         choices=SEVERITY_CHOICES[0:4])
    active = forms.BooleanField(help_text="Select if these findings are currently active.", required=False)
    verified = forms.BooleanField(help_text="Select if these findings have been verified.", required=False)
    endpoints = forms.ModelMultipleChoiceField(Endpoint.objects, required=False, label='Systems / Endpoints',
                                               widget=MultipleSelectWithPopPlusMinus(attrs={'size': '5'}))
    tags = forms.CharField(widget=forms.SelectMultiple(choices=[]),
                           required=False,
                           help_text="Add tags that help describe this scan.  "
                                     "Choose from the list or add new tags.  Press TAB key to add.")
    file = forms.FileField(widget=forms.widgets.FileInput(
        attrs={"accept": ".xml, .csv, .nessus, .json, .html"}),
        label="Choose report file",
        required=False)

    def __init__(self, *args, **kwargs):
        tags = Tag.objects.usage_for_model(Test)
        t = [(tag.name, tag.name) for tag in tags]
        super(ReImportScanForm, self).__init__(*args, **kwargs)
        self.fields['tags'].widget.choices = t

    def clean(self):
        cleaned_data = super().clean()
        scan_type = cleaned_data.get("scan_type")
        file = cleaned_data.get("file")
        if requires_file(scan_type) and not file:
            raise forms.ValidationError('Uploading a Report File is required for {}'.format(scan_type))
        return cleaned_data

    # date can only be today or in the past, not the future
    def clean_scan_date(self):
        date = self.cleaned_data['scan_date']
        if date.date() > datetime.today().date():
            raise forms.ValidationError("The date cannot be in the future!")
        return date


class DoneForm(forms.Form):
    done = forms.BooleanField()


class UploadThreatForm(forms.Form):
    file = forms.FileField(widget=forms.widgets.FileInput(
        attrs={"accept": ".jpg,.png,.pdf"}),
        label="Select Threat Model")


class MergeFindings(forms.ModelForm):
    FINDING_ACTION = (('', 'Select an Action'), ('inactive', 'Inactive'), ('delete', 'Delete'))

    append_description = forms.BooleanField(label="Append Description", initial=True, required=False,
                                            help_text="Description in all findings will be appended into the merged finding.")

    add_endpoints = forms.BooleanField(label="Add Endpoints", initial=True, required=False,
                                           help_text="Endpoints in all findings will be merged into the merged finding.")

    dynamic_raw = forms.BooleanField(label="Dynamic Scanner Raw Requests", initial=True, required=False,
                                           help_text="Dynamic scanner raw requests in all findings will be merged into the merged finding.")

    tag_finding = forms.BooleanField(label="Add Tags", initial=True, required=False,
                                           help_text="Tags in all findings will be merged into the merged finding.")

    mark_tag_finding = forms.BooleanField(label="Tag Merged Finding", initial=True, required=False,
                                           help_text="Creates a tag titled 'merged' for the finding that will be merged. If the 'Finding Action' is set to 'inactive' the inactive findings will be tagged with 'merged-inactive'.")

    append_reference = forms.BooleanField(label="Append Reference", initial=True, required=False,
                                            help_text="Reference in all findings will be appended into the merged finding.")

    finding_action = forms.ChoiceField(
        required=True,
        choices=FINDING_ACTION,
        label="Finding Action",
        help_text="The action to take on the merged finding. Set the findings to inactive or delete the findings.")

    def __init__(self, *args, **kwargs):
        finding = kwargs.pop('finding')
        findings = kwargs.pop('findings')
        super(MergeFindings, self).__init__(*args, **kwargs)

        self.fields['finding_to_merge_into'] = forms.ModelChoiceField(
            queryset=findings, initial=0, required="False", label="Finding to Merge Into", help_text="Findings selected below will be merged into this finding.")

        # Exclude the finding to merge into from the findings to merge into
        self.fields['findings_to_merge'] = forms.ModelMultipleChoiceField(
            queryset=findings, required=True, label="Findings to Merge",
            widget=forms.widgets.SelectMultiple(attrs={'size': 10}),
            help_text=('Select the findings to merge.'))
        self.fields.keyOrder = ['finding_to_merge_into', 'findings_to_merge', 'append_description', 'add_endpoints', 'append_reference']

    class Meta:
        model = Finding
        fields = ['append_description', 'add_endpoints', 'append_reference']


class UploadRiskForm(forms.ModelForm):
    path = forms.FileField(label="Select File",
                           required=False,
                           widget=forms.widgets.FileInput(
                               attrs={"accept": ".jpg,.png,.pdf"}))
    accepted_findings = forms.ModelMultipleChoiceField(
        queryset=Finding.objects.all(), required=True,
        widget=forms.widgets.SelectMultiple(attrs={'size': 10}),
        help_text=('Active, verified findings listed, please select to add findings.'))
    reporter = forms.ModelChoiceField(
        queryset=User.objects.exclude(username="root"))
    accepted_by = forms.CharField(help_text="The entity or person that accepts the risk.", required=False)
    expiration_date = forms.DateTimeField(label='Date Risk Exception Expires', required=False, widget=forms.TextInput(attrs={'class': 'datepicker'}))
    compensating_control = forms.CharField(label='Compensating Control', help_text="Compensating control (if applicable) for this risk exception", required=False, max_length=2400, widget=forms.Textarea)
    notes = forms.CharField(required=False, max_length=2400,
                            widget=forms.Textarea,
                            label='Notes')

    class Meta:
        model = Risk_Acceptance
        fields = ['accepted_findings']


class ReplaceRiskAcceptanceForm(forms.ModelForm):
    path = forms.FileField(label="Select File",
                           required=True,
                           widget=forms.widgets.FileInput(
                               attrs={"accept": ".jpg,.png,.pdf"}))

    class Meta:
        model = Risk_Acceptance
        exclude = ('reporter', 'accepted_findings', 'notes')


class AddFindingsRiskAcceptanceForm(forms.ModelForm):
    accepted_findings = forms.ModelMultipleChoiceField(
        queryset=Finding.objects.all(), required=True,
        widget=forms.widgets.SelectMultiple(attrs={'size': 10}),
        help_text=('Select to add findings.'))

    class Meta:
        model = Risk_Acceptance
        exclude = ('reporter', 'path', 'notes', 'accepted_by', 'expiration_date', 'compensating_control')


class ScanSettingsForm(forms.ModelForm):
    addHelpTxt = "Enter IP addresses in x.x.x.x format separated by commas"
    proHelpTxt = "UDP scans require root privs. See docs for more information"
    msg = 'Addresses must be x.x.x.x format, separated by commas'
    addresses = forms.CharField(
        max_length=2000,
        widget=forms.Textarea,
        help_text=addHelpTxt,
        validators=[
            validators.RegexValidator(
                regex=r'^\s*([0-9]+\.[0-9]+\.[0-9]+\.[0-9]+,*\s*)+\s*$',
                message=msg,
                code='invalid_address')])
    options = (('Weekly', 'Weekly'), ('Monthly', 'Monthly'),
               ('Quarterly', 'Quarterly'))
    frequency = forms.ChoiceField(choices=options)
    prots = [('TCP', 'TCP'), ('UDP', 'UDP')]
    protocol = forms.ChoiceField(
        choices=prots,
        help_text=proHelpTxt)

    class Meta:
        model = ScanSettings
        fields = ['addresses', 'frequency', 'email', 'protocol']


class DeleteIPScanForm(forms.ModelForm):
    id = forms.IntegerField(required=True,
                            widget=forms.widgets.HiddenInput())

    class Meta:
        model = Scan
        exclude = ('scan_settings',
                   'date',
                   'protocol',
                   'status',
                   'baseline')


class VaForm(forms.ModelForm):
    addresses = forms.CharField(max_length=2000, widget=forms.Textarea)
    options = (('Immediately', 'Immediately'),
               ('6AM', '6AM'),
               ('10PM', '10PM'))
    start = forms.ChoiceField(choices=options)

    class Meta:
        model = VA
        fields = ['start', 'addresses']


class CheckForm(forms.ModelForm):
    options = (('Pass', 'Pass'), ('Fail', 'Fail'), ('N/A', 'N/A'))
    session_management = forms.ChoiceField(choices=options)
    encryption_crypto = forms.ChoiceField(choices=options)
    configuration_management = forms.ChoiceField(choices=options)
    authentication = forms.ChoiceField(choices=options)
    authorization_and_access_control = forms.ChoiceField(choices=options)
    data_input_sanitization_validation = forms.ChoiceField(choices=options)
    sensitive_data = forms.ChoiceField(choices=options)
    other = forms.ChoiceField(choices=options)

    def __init__(self, *args, **kwargs):
        findings = kwargs.pop('findings')
        super(CheckForm, self).__init__(*args, **kwargs)
        self.fields['session_issues'].queryset = findings
        self.fields['crypto_issues'].queryset = findings
        self.fields['config_issues'].queryset = findings
        self.fields['auth_issues'].queryset = findings
        self.fields['author_issues'].queryset = findings
        self.fields['data_issues'].queryset = findings
        self.fields['sensitive_issues'].queryset = findings
        self.fields['other_issues'].queryset = findings

    class Meta:
        model = Check_List
        fields = ['session_management', 'session_issues', 'encryption_crypto', 'crypto_issues',
                  'configuration_management', 'config_issues', 'authentication', 'auth_issues',
                  'authorization_and_access_control', 'author_issues',
                  'data_input_sanitization_validation', 'data_issues',
                  'sensitive_data', 'sensitive_issues', 'other', 'other_issues', ]


class EngForm(forms.ModelForm):
    name = forms.CharField(
        max_length=300, required=False,
        help_text="Add a descriptive name to identify this engagement. " +
                  "Without a name the target start date will be used in " +
                  "listings.")
    description = forms.CharField(widget=forms.Textarea(attrs={}),
                                  required=False, help_text="Description of the engagement and details regarding the engagement.")
    product = forms.ModelChoiceField(label='Product',
                                       queryset=Product.objects.all().order_by('name'),
                                       required=True)
    tags = forms.CharField(widget=forms.SelectMultiple(choices=[]),
                           required=False,
                           help_text="Add tags that help describe this engagement.  "
                                     "Choose from the list or add new tags.  Press TAB key to add.")
    target_start = forms.DateField(widget=forms.TextInput(
        attrs={'class': 'datepicker', 'autocomplete': 'off'}))
    target_end = forms.DateField(widget=forms.TextInput(
        attrs={'class': 'datepicker', 'autocomplete': 'off'}))
    lead = forms.ModelChoiceField(
        queryset=User.objects.exclude(is_staff=False),
        required=True, label="Testing Lead")
    test_strategy = forms.URLField(required=False, label="Test Strategy URL")

    def __init__(self, *args, **kwargs):
        cicd = False
        product = None
        if 'cicd' in kwargs:
            cicd = kwargs.pop('cicd')

        if 'product' in kwargs:
            product = kwargs.pop('product')

        tags = Tag.objects.usage_for_model(Engagement)
        t = [(tag.name, tag.name) for tag in tags]
        super(EngForm, self).__init__(*args, **kwargs)
        self.fields['tags'].widget.choices = t
        if product:
            self.fields['preset'] = forms.ModelChoiceField(help_text="Settings and notes for performing this engagement.", required=False, queryset=Engagement_Presets.objects.filter(product=product))
        # Don't show CICD fields on a interactive engagement
        if cicd is False:
            del self.fields['build_id']
            del self.fields['commit_hash']
            del self.fields['branch_tag']
            del self.fields['build_server']
            del self.fields['source_code_management_server']
            # del self.fields['source_code_management_uri']
            del self.fields['orchestration_engine']
        else:
            del self.fields['test_strategy']
            del self.fields['status']

    def is_valid(self):
        valid = super(EngForm, self).is_valid()

        # we're done now if not valid
        if not valid:
            return valid
        if self.cleaned_data['target_start'] > self.cleaned_data['target_end']:
            self.add_error('target_start', 'Your target start date exceeds your target end date')
            self.add_error('target_end', 'Your target start date exceeds your target end date')
            return False
        return True

    class Meta:
        model = Engagement
        exclude = ('first_contacted', 'eng_type', 'real_start',
                   'real_end', 'requester', 'reason', 'updated', 'report_type',
                   'product', 'threat_model', 'api_test', 'pen_test', 'check_list', 'engagement_type')


class EngForm2(forms.ModelForm):
    name = forms.CharField(max_length=300,
                           required=False,
                           help_text="Add a descriptive name to identify " +
                                     "this engagement. Without a name the target " +
                                     "start date will be used in listings.")
    description = forms.CharField(widget=forms.Textarea(attrs={}),
                                  required=False)
    tags = forms.CharField(widget=forms.SelectMultiple(choices=[]),
                           required=False,
                           help_text="Add tags that help describe this engagement.  "
                                     "Choose from the list or add new tags.  Press TAB key to add.")
    product = forms.ModelChoiceField(queryset=Product.objects.all())
    target_start = forms.DateField(widget=forms.TextInput(
        attrs={'class': 'datepicker', 'autocomplete': 'off'}))
    target_end = forms.DateField(widget=forms.TextInput(
        attrs={'class': 'datepicker', 'autocomplete': 'off'}))
    test_options = (('API', 'API Test'), ('Static', 'Static Check'),
                    ('Pen', 'Pen Test'), ('Web App', 'Web Application Test'))
    lead = forms.ModelChoiceField(
        queryset=User.objects.exclude(is_staff=False),
        required=True, label="Testing Lead")
    test_strategy = forms.URLField(required=False, label="Test Strategy URL")

    def __init__(self, *args, **kwargs):
        tags = Tag.objects.usage_for_model(Engagement)
        t = [(tag.name, tag.name) for tag in tags]
        super(EngForm2, self).__init__(*args, **kwargs)
        self.fields['tags'].widget.choices = t

    def is_valid(self):
        valid = super(EngForm2, self).is_valid()

        # we're done now if not valid
        if not valid:
            return valid
        if self.cleaned_data['target_start'] > self.cleaned_data['target_end']:
            self.add_error('target_start', 'Your target start date exceeds your target end date')
            self.add_error('target_end', 'Your target start date exceeds your target end date')
            return False
        return True

    class Meta:
        model = Engagement
        exclude = ('first_contacted', 'version', 'eng_type', 'real_start',
                   'real_end', 'requester', 'reason', 'updated', 'report_type')


class DeleteEngagementForm(forms.ModelForm):
    id = forms.IntegerField(required=True,
                            widget=forms.widgets.HiddenInput())

    class Meta:
        model = Engagement
        exclude = ['name', 'version', 'eng_type', 'first_contacted', 'target_start',
                   'target_end', 'lead', 'requester', 'reason', 'report_type',
                   'product', 'test_strategy', 'threat_model', 'api_test', 'pen_test',
                   'check_list', 'status', 'description', 'engagement_type', 'build_id',
                   'commit_hash', 'branch_tag', 'build_server', 'source_code_management_server',
                   'source_code_management_uri', 'orchestration_engine', 'preset', 'tracker']


class TestForm(forms.ModelForm):
    title = forms.CharField(max_length=255, required=False)
    test_type = forms.ModelChoiceField(queryset=Test_Type.objects.all().order_by('name'))
    environment = forms.ModelChoiceField(
        queryset=Development_Environment.objects.all().order_by('name'))
    # credential = forms.ModelChoiceField(Cred_User.objects.all(), required=False)
    target_start = forms.DateTimeField(widget=forms.TextInput(
        attrs={'class': 'datepicker', 'autocomplete': 'off'}))
    target_end = forms.DateTimeField(widget=forms.TextInput(
        attrs={'class': 'datepicker', 'autocomplete': 'off'}))
    tags = forms.CharField(widget=forms.SelectMultiple(choices=[]),
                           required=False,
                           help_text="Add tags that help describe this test.  "
                                     "Choose from the list or add new tags.  Press TAB key to add.")
    lead = forms.ModelChoiceField(
        queryset=User.objects.exclude(is_staff=False),
        required=False, label="Testing Lead")

    def __init__(self, *args, **kwargs):
        tags = Tag.objects.usage_for_model(Test)
        t = [(tag.name, tag.name) for tag in tags]
        super(TestForm, self).__init__(*args, **kwargs)
        self.fields['tags'].widget.choices = t

    class Meta:
        model = Test
        fields = ['title', 'test_type', 'target_start', 'target_end',
                  'environment', 'percent_complete', 'tags', 'lead']


class DeleteTestForm(forms.ModelForm):
    id = forms.IntegerField(required=True,
                            widget=forms.widgets.HiddenInput())

    class Meta:
        model = Test
        exclude = ('test_type',
                   'environment',
                   'target_start',
                   'target_end',
                   'engagement',
                   'percent_complete',
                   'description',
                   'lead')


class AddFindingForm(forms.ModelForm):
    title = forms.CharField(max_length=1000)
    date = forms.DateField(required=True,
                           widget=forms.TextInput(attrs={'class': 'datepicker', 'autocomplete': 'off'}))
    cwe = forms.IntegerField(required=False)
    cve = forms.CharField(max_length=28, required=False)
    description = forms.CharField(widget=forms.Textarea)
    severity = forms.ChoiceField(
        choices=SEVERITY_CHOICES,
        error_messages={
            'required': 'Select valid choice: In Progress, On Hold, Completed',
            'invalid_choice': 'Select valid choice: Critical,High,Medium,Low'})
    mitigation = forms.CharField(widget=forms.Textarea)
    impact = forms.CharField(widget=forms.Textarea)
    endpoints = forms.ModelMultipleChoiceField(Endpoint.objects, required=False, label='Systems / Endpoints',
                                               widget=MultipleSelectWithPopPlusMinus(attrs={'size': '11'}))
    references = forms.CharField(widget=forms.Textarea, required=False)
    is_template = forms.BooleanField(label="Create Template?", required=False,
                                     help_text="A new finding template will be created from this finding.")

    def clean(self):
        # self.fields['endpoints'].queryset = Endpoint.objects.all()
        cleaned_data = super(AddFindingForm, self).clean()
        if ((cleaned_data['active'] or cleaned_data['verified']) and cleaned_data['duplicate']):
            raise forms.ValidationError('Duplicate findings cannot be'
                                        ' verified or active')
        if cleaned_data['false_p'] and cleaned_data['verified']:
            raise forms.ValidationError('False positive findings cannot '
                                        'be verified.')
        return cleaned_data

    class Meta:
        model = Finding
        order = ('title', 'severity', 'endpoints', 'description', 'impact')
        exclude = ('reporter', 'url', 'numerical_severity', 'endpoint', 'images', 'under_review', 'reviewers',
                   'review_requested_by', 'is_Mitigated', 'jira_creation', 'jira_change')


class AdHocFindingForm(forms.ModelForm):
    title = forms.CharField(max_length=1000)
    date = forms.DateField(required=True,
                           widget=forms.TextInput(attrs={'class': 'datepicker', 'autocomplete': 'off'}))
    cwe = forms.IntegerField(required=False)
    cve = forms.CharField(max_length=28, required=False)
    description = forms.CharField(widget=forms.Textarea)
    severity = forms.ChoiceField(
        choices=SEVERITY_CHOICES,
        error_messages={
            'required': 'Select valid choice: In Progress, On Hold, Completed',
            'invalid_choice': 'Select valid choice: Critical,High,Medium,Low'})
    mitigation = forms.CharField(widget=forms.Textarea)
    impact = forms.CharField(widget=forms.Textarea)
    endpoints = forms.ModelMultipleChoiceField(Endpoint.objects, required=False, label='Systems / Endpoints',
                                               widget=MultipleSelectWithPopPlusMinus(attrs={'size': '11'}))
    references = forms.CharField(widget=forms.Textarea, required=False)
    is_template = forms.BooleanField(label="Create Template?", required=False,
                                     help_text="A new finding template will be created from this finding.")

    def clean(self):
        # self.fields['endpoints'].queryset = Endpoint.objects.all()
        cleaned_data = super(AdHocFindingForm, self).clean()
        if ((cleaned_data['active'] or cleaned_data['verified']) and cleaned_data['duplicate']):
            raise forms.ValidationError('Duplicate findings cannot be'
                                        ' verified or active')
        if cleaned_data['false_p'] and cleaned_data['verified']:
            raise forms.ValidationError('False positive findings cannot '
                                        'be verified.')
        return cleaned_data

    class Meta:
        model = Finding
        order = ('title', 'severity', 'endpoints', 'description', 'impact')
        exclude = ('reporter', 'url', 'numerical_severity', 'endpoint', 'images', 'under_review', 'reviewers',
                   'review_requested_by', 'is_Mitigated', 'jira_creation', 'jira_change')


class PromoteFindingForm(forms.ModelForm):
    title = forms.CharField(max_length=1000)
    date = forms.DateField(required=True,
                           widget=forms.TextInput(attrs={'class': 'datepicker', 'autocomplete': 'off'}))
    cwe = forms.IntegerField(required=False)
    cve = forms.CharField(max_length=28, required=False)
    description = forms.CharField(widget=forms.Textarea)
    severity = forms.ChoiceField(
        choices=SEVERITY_CHOICES,
        error_messages={
            'required': 'Select valid choice: In Progress, On Hold, Completed',
            'invalid_choice': 'Select valid choice: Critical,High,Medium,Low'})
    mitigation = forms.CharField(widget=forms.Textarea)
    impact = forms.CharField(widget=forms.Textarea)
    endpoints = forms.ModelMultipleChoiceField(Endpoint.objects, required=False, label='Systems / Endpoints',
                                               widget=MultipleSelectWithPopPlusMinus(attrs={'size': '11'}))
    references = forms.CharField(widget=forms.Textarea, required=False)

    class Meta:
        model = Finding
        order = ('title', 'severity', 'endpoints', 'description', 'impact')
        exclude = ('reporter', 'url', 'numerical_severity', 'endpoint', 'active', 'false_p', 'verified', 'is_template',
                   'duplicate', 'out_of_scope', 'images', 'under_review', 'reviewers', 'review_requested_by', 'is_Mitigated', 'jira_creation', 'jira_change')


class FindingForm(forms.ModelForm):
    title = forms.CharField(max_length=1000)
    date = forms.DateField(required=True,
                           widget=forms.TextInput(attrs={'class': 'datepicker', 'autocomplete': 'off'}))
    cwe = forms.IntegerField(required=False)
    cve = forms.CharField(max_length=28, required=False)
    description = forms.CharField(widget=forms.Textarea)
    severity = forms.ChoiceField(
        choices=SEVERITY_CHOICES,
        error_messages={
            'required': 'Select valid choice: In Progress, On Hold, Completed',
            'invalid_choice': 'Select valid choice: Critical,High,Medium,Low'})
    mitigation = forms.CharField(widget=forms.Textarea)
    impact = forms.CharField(widget=forms.Textarea)
    endpoints = forms.ModelMultipleChoiceField(Endpoint.objects, required=False, label='Systems / Endpoints',
                                               widget=MultipleSelectWithPopPlusMinus(attrs={'size': '11'}))
    references = forms.CharField(widget=forms.Textarea, required=False)
    tags = forms.CharField(widget=forms.SelectMultiple(choices=[]),
                           required=False,
                           help_text="Add tags that help describe this finding.  "
                                     "Choose from the list or add new tags.  Press TAB key to add.")
    is_template = forms.BooleanField(label="Create Template?", required=False,
                                     help_text="A new finding template will be created from this finding.")

    def __init__(self, *args, **kwargs):
        template = kwargs.pop('template')
        # Get tags from a template
        if template:
            tags = Tag.objects.usage_for_model(Finding_Template)
        # Get tags from a finding
        else:
            tags = Tag.objects.usage_for_model(Finding)

        t = [(tag.name, tag.name) for tag in tags]
        super(FindingForm, self).__init__(*args, **kwargs)
        self.fields['tags'].widget.choices = t

    def clean(self):
        cleaned_data = super(FindingForm, self).clean()
        if (cleaned_data['active'] or cleaned_data['verified']) and cleaned_data['duplicate']:
            raise forms.ValidationError('Duplicate findings cannot be'
                                        ' verified or active')
        if cleaned_data['false_p'] and cleaned_data['verified']:
            raise forms.ValidationError('False positive findings cannot '
                                        'be verified.')
        return cleaned_data

    class Meta:
        model = Finding
        order = ('title', 'severity', 'endpoints', 'description', 'impact')
        exclude = ('reporter', 'url', 'numerical_severity', 'endpoint', 'images', 'under_review', 'reviewers',
                   'review_requested_by', 'is_Mitigated', 'jira_creation', 'jira_change', 'sonarqube_issue')


class StubFindingForm(forms.ModelForm):
    title = forms.CharField(required=True, max_length=1000)

    class Meta:
        model = Stub_Finding
        order = ('title',)
        exclude = (
            'date', 'description', 'severity', 'reporter', 'test', 'is_Mitigated')

    def clean(self):
        cleaned_data = super(StubFindingForm, self).clean()
        if 'title' in cleaned_data:
            if len(cleaned_data['title']) <= 0:
                raise forms.ValidationError("The title is required.")
        else:
            raise forms.ValidationError("The title is required.")

        return cleaned_data


class ApplyFindingTemplateForm(forms.Form):

    title = forms.CharField(max_length=1000, required=True)

    cwe = forms.IntegerField(label="CWE", required=False)
    cve = forms.CharField(label="CVE", max_length=28, required=False)

    severity = forms.ChoiceField(required=False, choices=SEVERITY_CHOICES, error_messages={'required': 'Select valid choice: In Progress, On Hold, Completed', 'invalid_choice': 'Select valid choice: Critical,High,Medium,Low'})

    description = forms.CharField(widget=forms.Textarea)
    mitigation = forms.CharField(widget=forms.Textarea)
    impact = forms.CharField(widget=forms.Textarea)
    references = forms.CharField(widget=forms.Textarea, required=False)
    tags = forms.CharField(widget=forms.SelectMultiple(choices=[]),
                           required=False,
                           help_text="Add tags that help describe this finding template.  "
                                     "Choose from the list or add new tags.  Press TAB key to add.")

    def __init__(self, template=None, *args, **kwargs):
        # django-tagging apparently can not filter for multiple models at once
        tags = Tag.objects.usage_for_model(Finding_Template) + Tag.objects.usage_for_model(Finding)
        t = sorted({(tag.name, tag.name) for tag in tags})
        super(ApplyFindingTemplateForm, self).__init__(*args, **kwargs)
        self.fields['tags'].widget.choices = t
        self.template = template

    def clean(self):
        cleaned_data = super(ApplyFindingTemplateForm, self).clean()

        if 'title' in cleaned_data:
            if len(cleaned_data['title']) <= 0:
                raise forms.ValidationError("The title is required.")
        else:
            raise forms.ValidationError("The title is required.")

        return cleaned_data

    class Meta:
        fields = ['title', 'cwe', 'cve', 'severity', 'description', 'mitigation', 'impact', 'references', 'tags']
        order = ('title', 'cwe', 'cve', 'severity', 'description', 'impact', 'is_Mitigated')


class FindingTemplateForm(forms.ModelForm):
    apply_to_findings = forms.BooleanField(required=False, help_text="Apply template to all findings that match this CWE. (Update will overwrite mitigation, impact and references for any active, verified findings.)")
    title = forms.CharField(max_length=1000, required=True)
    tags = forms.CharField(widget=forms.SelectMultiple(choices=[]),
                           required=False,
                           help_text="Add tags that help describe this finding template.  "
                                     "Choose from the list or add new tags.  Press TAB key to add.")
    cwe = forms.IntegerField(label="CWE", required=False)
    cve = forms.CharField(label="CVE", max_length=28, required=False)
    severity = forms.ChoiceField(
        required=False,
        choices=SEVERITY_CHOICES,
        error_messages={
            'required': 'Select valid choice: In Progress, On Hold, Completed',
            'invalid_choice': 'Select valid choice: Critical,High,Medium,Low'})

    field_order = ['title', 'cwe', 'cve', 'severity', 'description', 'mitigation', 'impact', 'references', 'tags', 'template_match', 'template_match_cwe', 'template_match_title', 'apply_to_findings']

    def __init__(self, *args, **kwargs):
        tags = Tag.objects.usage_for_model(Finding_Template)
        t = [(tag.name, tag.name) for tag in tags]
        super(FindingTemplateForm, self).__init__(*args, **kwargs)
        self.fields['tags'].widget.choices = t

    class Meta:
        model = Finding_Template
        order = ('title', 'cwe', 'cve', 'severity', 'description', 'impact')
        exclude = ('numerical_severity', 'is_Mitigated', 'last_used')


class DeleteFindingTemplateForm(forms.ModelForm):
    id = forms.IntegerField(required=True,
                            widget=forms.widgets.HiddenInput())

    class Meta:
        model = Finding_Template
        fields = ('id',)


class FindingBulkUpdateForm(forms.ModelForm):
    status = forms.BooleanField(required=False)
    push_to_jira = forms.BooleanField(required=False)
    tags = forms.CharField(widget=forms.SelectMultiple(choices=[]),
                           required=False)

    def __init__(self, *args, **kwargs):
        super(FindingBulkUpdateForm, self).__init__(*args, **kwargs)
        self.fields['severity'].required = False

    def clean(self):
        cleaned_data = super(FindingBulkUpdateForm, self).clean()

        if (cleaned_data['active'] or cleaned_data['verified']) and cleaned_data['duplicate']:
            raise forms.ValidationError('Duplicate findings cannot be'
                                        ' verified or active')
        if cleaned_data['false_p'] and cleaned_data['verified']:
            raise forms.ValidationError('False positive findings cannot '
                                        'be verified.')
        return cleaned_data

    class Meta:
        model = Finding
        fields = ('severity', 'active', 'verified', 'false_p', 'duplicate', 'out_of_scope', 'is_Mitigated')


class EditEndpointForm(forms.ModelForm):
    tags = forms.CharField(widget=forms.SelectMultiple(choices=[]),
                           required=False,
                           help_text="Add tags that help describe this endpoint.  "
                                     "Choose from the list or add new tags.  Press TAB key to add.")

    class Meta:
        model = Endpoint
        exclude = ['product']

    def __init__(self, *args, **kwargs):
        self.product = None
        self.endpoint_instance = None
        tags = Tag.objects.usage_for_model(Endpoint)
        t = [(tag.name, tag.name) for tag in tags]
        super(EditEndpointForm, self).__init__(*args, **kwargs)
        if 'instance' in kwargs:
            self.endpoint_instance = kwargs.pop('instance')
            self.product = self.endpoint_instance.product
            self.fields['tags'].widget.choices = t

    def clean(self):
        from django.core.validators import URLValidator, validate_ipv46_address

        port_re = "(:[0-9]{1,5}|[1-5][0-9]{4}|6[0-4][0-9]{3}|65[0-4][0-9]{2}|655[0-2][0-9]|6553[0-5])"
        cleaned_data = super(EditEndpointForm, self).clean()

        if 'host' in cleaned_data:
            host = cleaned_data['host']
        else:
            raise forms.ValidationError('Please enter a valid URL or IP address.',
                                        code='invalid')

        protocol = cleaned_data['protocol']
        path = cleaned_data['path']
        query = cleaned_data['query']
        fragment = cleaned_data['fragment']

        if protocol and path:
            endpoint = urlunsplit((protocol, host, path, query, fragment))
        else:
            endpoint = host

        try:
            url_validator = URLValidator()
            url_validator(endpoint)
        except forms.ValidationError:
            try:
                # do we have a port number?
                regex = re.compile(port_re)
                host = endpoint
                if regex.findall(endpoint):
                    for g in regex.findall(endpoint):
                        host = re.sub(port_re, '', host)
                validate_ipv46_address(host)
            except forms.ValidationError:
                try:
                    validate_hostname = RegexValidator(regex=r'[a-zA-Z0-9-_]*\.[a-zA-Z]{2,6}')
                    # do we have a port number?
                    regex = re.compile(port_re)
                    host = endpoint
                    if regex.findall(endpoint):
                        for g in regex.findall(endpoint):
                            host = re.sub(port_re, '', host)
                    validate_hostname(host)
                except:
                    raise forms.ValidationError(
                        'It does not appear as though this endpoint is a valid URL or IP address.',
                        code='invalid')

        endpoint = Endpoint.objects.filter(protocol=protocol,
                                           host=host,
                                           path=path,
                                           query=query,
                                           fragment=fragment,
                                           product=self.product)
        if endpoint.count() > 0 and not self.instance:
            raise forms.ValidationError(
                'It appears as though an endpoint with this data already exists for this product.',
                code='invalid')

        return cleaned_data


class AddEndpointForm(forms.Form):
    endpoint = forms.CharField(max_length=5000, required=True, label="Endpoint(s)",
                               help_text="The IP address, host name or full URL. You may enter one endpoint per line. "
                                         "Each must be valid.",
                               widget=forms.widgets.Textarea(attrs={'rows': '15', 'cols': '400'}))
    product = forms.CharField(required=True,
                              widget=forms.widgets.HiddenInput(), help_text="The product this endpoint should be "
                                                                            "associated with.")
    tags = forms.CharField(widget=forms.SelectMultiple(choices=[]),
                           required=False,
                           help_text="Add tags that help describe this endpoint.  "
                                     "Choose from the list or add new tags.  Press TAB key to add.")

    def __init__(self, *args, **kwargs):
        product = None
        tags = Tag.objects.usage_for_model(Endpoint)
        t = [(tag.name, tag.name) for tag in tags]
        if 'product' in kwargs:
            product = kwargs.pop('product')
        super(AddEndpointForm, self).__init__(*args, **kwargs)
        if product is None:
            self.fields['product'] = forms.ModelChoiceField(queryset=Product.objects.all())
        else:
            self.fields['product'].initial = product.id

        self.product = product
        self.endpoints_to_process = []
        self.fields['tags'].widget.choices = t

    def save(self):
        processed_endpoints = []
        for e in self.endpoints_to_process:
            endpoint, created = Endpoint.objects.get_or_create(protocol=e[0],
                                                               host=e[1],
                                                               path=e[2],
                                                               query=e[3],
                                                               fragment=e[4],
                                                               product=self.product)
            processed_endpoints.append(endpoint)
        return processed_endpoints

    def clean(self):
        from django.core.validators import URLValidator, validate_ipv46_address

        port_re = "(:[0-9]{1,5}|[1-5][0-9]{4}|6[0-4][0-9]{3}|65[0-4][0-9]{2}|655[0-2][0-9]|6553[0-5])"
        cleaned_data = super(AddEndpointForm, self).clean()

        if 'endpoint' in cleaned_data and 'product' in cleaned_data:
            endpoint = cleaned_data['endpoint']
            product = cleaned_data['product']
            if isinstance(product, Product):
                self.product = product
            else:
                self.product = Product.objects.get(id=int(product))
        else:
            raise forms.ValidationError('Please enter a valid URL or IP address.',
                                        code='invalid')

        endpoints = endpoint.split()
        count = 0
        error = False
        for endpoint in endpoints:
            try:
                url_validator = URLValidator()
                url_validator(endpoint)
                protocol, host, path, query, fragment = urlsplit(endpoint)
                self.endpoints_to_process.append([protocol, host, path, query, fragment])
            except forms.ValidationError:
                try:
                    # do we have a port number?
                    host = endpoint
                    regex = re.compile(port_re)
                    if regex.findall(endpoint):
                        for g in regex.findall(endpoint):
                            host = re.sub(port_re, '', host)
                    validate_ipv46_address(host)
                    protocol, host, path, query, fragment = ("", endpoint, "", "", "")
                    self.endpoints_to_process.append([protocol, host, path, query, fragment])
                except forms.ValidationError:
                    try:
                        regex = re.compile(
                            r'^(?:(?:[A-Z0-9](?:[A-Z0-9-_]{0,61}[A-Z0-9])?\.)+(?:[A-Z]{2,6}\.?|[A-Z0-9-]{2,}(?<!-)\.?)|'  # domain...
                            r'localhost|'  # localhost...
                            r'\d{1,3}\.\d{1,3}\.\d{1,3}\.\d{1,3}|'  # ...or ipv4
                            r'\[?[A-F0-9]*:[A-F0-9:]+\]?)'  # ...or ipv6
                            r'(?::\d+)?'  # optional port
                            r'(?:/?|[/?]\S+)$', re.IGNORECASE)
                        validate_hostname = RegexValidator(regex=regex)
                        validate_hostname(host)
                        protocol, host, path, query, fragment = (None, host, None, None, None)
                        if "/" in host or "?" in host or "#" in host:
                            # add a fake protocol just to join, wont use in update to database
                            host_with_protocol = "http://" + host
                            p, host, path, query, fragment = urlsplit(host_with_protocol)
                        self.endpoints_to_process.append([protocol, host, path, query, fragment])
                    except forms.ValidationError:
                        raise forms.ValidationError(
                            'Please check items entered, one or more do not appear to be a valid URL or IP address.',
                            code='invalid')

        return cleaned_data


class DeleteEndpointForm(forms.ModelForm):
    id = forms.IntegerField(required=True,
                            widget=forms.widgets.HiddenInput())

    class Meta:
        model = Endpoint
        exclude = ('protocol',
                   'fqdn',
                   'port',
                   'host',
                   'path',
                   'query',
                   'fragment',
                   'product')


class NoteForm(forms.ModelForm):
    entry = forms.CharField(max_length=2400, widget=forms.Textarea(attrs={'rows': 4, 'cols': 15}),
                            label='Notes:')

    class Meta:
        model = Notes
        fields = ['entry', 'private']


class FindingNoteForm(NoteForm):

    def __init__(self, *args, **kwargs):
        queryset = kwargs.pop('available_note_types')
        super(FindingNoteForm, self).__init__(*args, **kwargs)
        self.fields['note_type'] = forms.ModelChoiceField(queryset=queryset, label='Note Type', required=True)

    class Meta():
        model = Notes
        fields = ['note_type', 'entry', 'private']


class DeleteNoteForm(forms.ModelForm):
    id = forms.IntegerField(required=True,
                            widget=forms.widgets.HiddenInput())

    class Meta:
        model = Notes
        fields = ('id',)


class CloseFindingForm(forms.ModelForm):
    entry = forms.CharField(
        required=True, max_length=2400,
        widget=forms.Textarea, label='Notes:',
        error_messages={'required': ('The reason for closing a finding is '
                                     'required, please use the text area '
                                     'below to provide documentation.')})

    def __init__(self, *args, **kwargs):
        queryset = kwargs.pop('missing_note_types')
        super(CloseFindingForm, self).__init__(*args, **kwargs)
        if len(queryset) == 0:
            self.fields['note_type'].widget = forms.HiddenInput()
        else:
            self.fields['note_type'] = forms.ModelChoiceField(queryset=queryset, label='Note Type', required=True)

    class Meta:
        model = Notes
        fields = ['note_type', 'entry']


class DefectFindingForm(forms.ModelForm):
    CLOSE_CHOICES = (("Close Finding", "Close Finding"), ("Not Fixed", "Not Fixed"))
    defect_choice = forms.ChoiceField(required=True, choices=CLOSE_CHOICES)

    entry = forms.CharField(
        required=True, max_length=2400,
        widget=forms.Textarea, label='Notes:',
        error_messages={'required': ('The reason for closing a finding is '
                                     'required, please use the text area '
                                     'below to provide documentation.')})

    class Meta:
        model = Notes
        fields = ['entry']


class ClearFindingReviewForm(forms.ModelForm):
    entry = forms.CharField(
        required=True, max_length=2400,
        help_text='Please provide a message.',
        widget=forms.Textarea, label='Notes:',
        error_messages={'required': ('The reason for clearing a review is '
                                     'required, please use the text area '
                                     'below to provide documentation.')})

    class Meta:
        model = Finding
        fields = ['active', 'verified', 'false_p', 'out_of_scope', 'duplicate']


class ReviewFindingForm(forms.Form):
    reviewers = forms.ModelMultipleChoiceField(queryset=Dojo_User.objects.filter(is_staff=True, is_active=True),
                                               help_text="Select all users who can review Finding.")
    entry = forms.CharField(
        required=True, max_length=2400,
        help_text='Please provide a message for reviewers.',
        widget=forms.Textarea, label='Notes:',
        error_messages={'required': ('The reason for requesting a review is '
                                     'required, please use the text area '
                                     'below to provide documentation.')})

    class Meta:
        fields = ['reviewers', 'entry']


class WeeklyMetricsForm(forms.Form):
    dates = forms.ChoiceField()

    def __init__(self, *args, **kwargs):
        super(WeeklyMetricsForm, self).__init__(*args, **kwargs)
        wmf_options = []

        for i in range(6):
            # Weeks start on Monday
            curr = datetime.now() - relativedelta(weeks=i)
            start_of_period = curr - relativedelta(weeks=1, weekday=0,
                                                   hour=0, minute=0, second=0)
            end_of_period = curr + relativedelta(weeks=0, weekday=0,
                                                 hour=0, minute=0, second=0)

            wmf_options.append((end_of_period.strftime("%b %d %Y %H %M %S %Z"),
                                start_of_period.strftime("%b %d") +
                                " - " + end_of_period.strftime("%b %d")))

        wmf_options = tuple(wmf_options)

        self.fields['dates'].choices = wmf_options


class SimpleMetricsForm(forms.Form):
    date = forms.DateField(
        label="",
        widget=MonthYearWidget())


class SimpleSearchForm(forms.Form):
    query = forms.CharField()


class DateRangeMetrics(forms.Form):
    start_date = forms.DateField(required=True, label="To",
                                 widget=forms.TextInput(attrs={'class': 'datepicker', 'autocomplete': 'off'}))
    end_date = forms.DateField(required=True,
                               label="From",
                               widget=forms.TextInput(attrs={'class': 'datepicker', 'autocomplete': 'off'}))


class MetricsFilterForm(forms.Form):
    start_date = forms.DateField(required=False,
                                 label="To",
                                 widget=forms.TextInput(attrs={'class': 'datepicker', 'autocomplete': 'off'}))
    end_date = forms.DateField(required=False,
                               label="From",
                               widget=forms.TextInput(attrs={'class': 'datepicker', 'autocomplete': 'off'}))
    finding_status = forms.MultipleChoiceField(
        required=False,
        widget=forms.CheckboxSelectMultiple,
        choices=FINDING_STATUS,
        label="Status")
    severity = forms.MultipleChoiceField(required=False,
                                         choices=(('Low', 'Low'),
                                                  ('Medium', 'Medium'),
                                                  ('High', 'High'),
                                                  ('Critical', 'Critical')),
                                         help_text=('Hold down "Control", or '
                                                    '"Command" on a Mac, to '
                                                    'select more than one.'))
    exclude_product_types = forms.ModelMultipleChoiceField(
        required=False, queryset=Product_Type.objects.all().order_by('name'))

    # add the ability to exclude the exclude_product_types field
    def __init__(self, *args, **kwargs):
        exclude_product_types = kwargs.get('exclude_product_types', False)
        if 'exclude_product_types' in kwargs:
            del kwargs['exclude_product_types']
        super(MetricsFilterForm, self).__init__(*args, **kwargs)
        if exclude_product_types:
            del self.fields['exclude_product_types']


class DojoUserForm(forms.ModelForm):
    class Meta:
        model = Dojo_User
        exclude = ['password', 'last_login', 'is_superuser', 'groups',
                   'username', 'is_staff', 'is_active', 'date_joined',
                   'user_permissions']


class AddDojoUserForm(forms.ModelForm):
    authorized_products = forms.ModelMultipleChoiceField(
        queryset=Product.objects.all(), required=False,
        help_text='Select the products this user should have access to.')

    class Meta:
        model = Dojo_User
        fields = ['username', 'first_name', 'last_name', 'email', 'is_active',
                  'is_staff', 'is_superuser']
        exclude = ['password', 'last_login', 'groups',
                   'date_joined', 'user_permissions']


class DeleteUserForm(forms.ModelForm):
    id = forms.IntegerField(required=True,
                            widget=forms.widgets.HiddenInput())

    class Meta:
        model = User
        exclude = ['username', 'first_name', 'last_name', 'email', 'is_active',
                   'is_staff', 'is_superuser', 'password', 'last_login', 'groups',
                   'date_joined', 'user_permissions']


class UserContactInfoForm(forms.ModelForm):
    class Meta:
        model = UserContactInfo
        exclude = ['user', 'slack_user_id']


def get_years():
    now = timezone.now()
    return [(now.year, now.year), (now.year - 1, now.year - 1), (now.year - 2, now.year - 2)]


class ProductTypeCountsForm(forms.Form):
    month = forms.ChoiceField(choices=list(MONTHS.items()), required=True, error_messages={
        'required': '*'})
    year = forms.ChoiceField(choices=get_years, required=True, error_messages={
        'required': '*'})
    product_type = forms.ModelChoiceField(required=True,
                                          queryset=Product_Type.objects.all(),
                                          error_messages={
                                              'required': '*'})


class APIKeyForm(forms.ModelForm):
    id = forms.IntegerField(required=True,
                            widget=forms.widgets.HiddenInput())

    class Meta:
        model = User
        exclude = ['username', 'first_name', 'last_name', 'email', 'is_active',
                   'is_staff', 'is_superuser', 'password', 'last_login', 'groups',
                   'date_joined', 'user_permissions']


class ReportOptionsForm(forms.Form):
    yes_no = (('0', 'No'), ('1', 'Yes'))
    include_finding_notes = forms.ChoiceField(choices=yes_no, label="Finding Notes")
    include_finding_images = forms.ChoiceField(choices=yes_no, label="Finding Images")
    include_executive_summary = forms.ChoiceField(choices=yes_no, label="Executive Summary")
    include_table_of_contents = forms.ChoiceField(choices=yes_no, label="Table of Contents")
    report_type = forms.ChoiceField(choices=(('HTML', 'HTML'), ('AsciiDoc', 'AsciiDoc')))


class CustomReportOptionsForm(forms.Form):
    yes_no = (('0', 'No'), ('1', 'Yes'))
    report_name = forms.CharField(required=False, max_length=100)
    include_finding_notes = forms.ChoiceField(required=False, choices=yes_no)
    include_finding_images = forms.ChoiceField(choices=yes_no, label="Finding Images")
    report_type = forms.ChoiceField(required=False, choices=(('AsciiDoc', 'AsciiDoc'),))


class DeleteReportForm(forms.ModelForm):
    id = forms.IntegerField(required=True,
                            widget=forms.widgets.HiddenInput())

    class Meta:
        model = Report
        fields = ('id',)


class DeleteFindingForm(forms.ModelForm):
    id = forms.IntegerField(required=True,
                            widget=forms.widgets.HiddenInput())

    class Meta:
        model = Finding
        fields = ('id',)


class FindingFormID(forms.ModelForm):
    id = forms.IntegerField(required=True,
                            widget=forms.widgets.HiddenInput())

    class Meta:
        model = Finding
        fields = ('id',)


class DeleteStubFindingForm(forms.ModelForm):
    id = forms.IntegerField(required=True,
                            widget=forms.widgets.HiddenInput())

    class Meta:
        model = Stub_Finding
        fields = ('id',)


class AddFindingImageForm(forms.ModelForm):
    class Meta:
        model = FindingImage
        exclude = ['']


FindingImageFormSet = modelformset_factory(FindingImage, extra=3, max_num=10, exclude=[''], can_delete=True)


class JIRA_IssueForm(forms.ModelForm):

    class Meta:
        model = JIRA_Issue
        exclude = ['product']


class JIRAForm(forms.ModelForm):
    password = forms.CharField(widget=forms.PasswordInput, required=True)

    class Meta:
        model = JIRA_Conf
        exclude = ['product']


class ExpressJIRAForm(forms.ModelForm):
    password = forms.CharField(widget=forms.PasswordInput, required=True)
    issue_key = forms.CharField(required=True, help_text='A valid issue ID is required to gather the necessary information.')

    class Meta:
        model = JIRA_Conf
        exclude = ['product', 'epic_name_id', 'open_status_key',
                    'close_status_key', 'info_mapping_severity',
                    'low_mapping_severity', 'medium_mapping_severity',
                    'high_mapping_severity', 'critical_mapping_severity', 'finding_text']


class Benchmark_Product_SummaryForm(forms.ModelForm):

    class Meta:
        model = Benchmark_Product_Summary
        exclude = ['product', 'current_level', 'benchmark_type', 'asvs_level_1_benchmark', 'asvs_level_1_score', 'asvs_level_2_benchmark', 'asvs_level_2_score', 'asvs_level_3_benchmark', 'asvs_level_3_score']


class DeleteBenchmarkForm(forms.ModelForm):
    id = forms.IntegerField(required=True,
                            widget=forms.widgets.HiddenInput())

    class Meta:
        model = Benchmark_Product_Summary
        exclude = ['product', 'benchmark_type', 'desired_level', 'current_level', 'asvs_level_1_benchmark', 'asvs_level_1_score', 'asvs_level_2_benchmark', 'asvs_level_2_score', 'asvs_level_3_benchmark', 'asvs_level_3_score', 'publish']


class JIRA_PKeyForm(forms.ModelForm):

    class Meta:
        model = JIRA_PKey
        exclude = ['product']


class Sonarqube_ProductForm(forms.ModelForm):

    def __init__(self, *args, **kwargs):
        super(Sonarqube_ProductForm, self).__init__(*args, **kwargs)
        Tool_Type.objects.get_or_create(name='SonarQube')

    sonarqube_tool_config = forms.ModelChoiceField(
        label='SonarQube Configuration',
        queryset=Tool_Configuration.objects.filter(tool_type__name="SonarQube").order_by('name'),
        required=False
    )

    class Meta:
        model = Sonarqube_Product
        exclude = ['product']


class DeleteJIRAConfForm(forms.ModelForm):
    id = forms.IntegerField(required=True,
                            widget=forms.widgets.HiddenInput())

    class Meta:
        model = JIRA_Conf
        fields = ('id',)


class ToolTypeForm(forms.ModelForm):
    class Meta:
        model = Tool_Type
        exclude = ['product']


class LanguagesTypeForm(forms.ModelForm):
    class Meta:
        model = Languages
        exclude = ['product']


class Languages_TypeTypeForm(forms.ModelForm):
    class Meta:
        model = Language_Type
        exclude = ['product']


class App_AnalysisTypeForm(forms.ModelForm):
    class Meta:
        model = App_Analysis
        exclude = ['product']


class ToolConfigForm(forms.ModelForm):
    tool_type = forms.ModelChoiceField(queryset=Tool_Type.objects.all(), label='Tool Type')
    ssh = forms.CharField(widget=forms.Textarea(attrs={}), required=False, label='SSH Key')

    class Meta:
        model = Tool_Configuration
        exclude = ['product']

    def clean(self):
        from django.core.validators import URLValidator
        form_data = self.cleaned_data

        try:
            url_validator = URLValidator(schemes=['ssh', 'http', 'https'])
            url_validator(form_data["url"])
        except forms.ValidationError:
            raise forms.ValidationError(
                'It does not appear as though this endpoint is a valid URL/SSH or IP address.',
                code='invalid')

        return form_data


class DeleteObjectsSettingsForm(forms.ModelForm):
    id = forms.IntegerField(required=True,
                            widget=forms.widgets.HiddenInput())

    class Meta:
        model = Objects
        exclude = ['tool_type']


class DeleteToolProductSettingsForm(forms.ModelForm):
    id = forms.IntegerField(required=True,
                            widget=forms.widgets.HiddenInput())

    class Meta:
        model = Tool_Product_Settings
        exclude = ['tool_type']


class ToolProductSettingsForm(forms.ModelForm):
    tool_configuration = forms.ModelChoiceField(queryset=Tool_Configuration.objects.all(), label='Tool Configuration')

    class Meta:
        model = Tool_Product_Settings
        fields = ['name', 'description', 'url', 'tool_configuration', 'tool_project_id']
        exclude = ['tool_type']
        order = ['name']

    def clean(self):
        from django.core.validators import URLValidator
        form_data = self.cleaned_data

        try:
            url_validator = URLValidator(schemes=['ssh', 'http', 'https'])
            url_validator(form_data["url"])
        except forms.ValidationError:
            raise forms.ValidationError(
                'It does not appear as though this endpoint is a valid URL/SSH or IP address.',
                code='invalid')

        return form_data


class ObjectSettingsForm(forms.ModelForm):

    tags = forms.CharField(widget=forms.SelectMultiple(choices=[]),
                           required=False,
                           help_text="Add tags that help describe this object.  "
                                     "Choose from the list or add new tags.  Press TAB key to add.")

    class Meta:
        model = Objects
        fields = ['path', 'folder', 'artifact', 'name', 'review_status']
        exclude = ['product']

    def __init__(self, *args, **kwargs):
        tags = Tag.objects.usage_for_model(Objects)
        t = [(tag.name, tag.name) for tag in tags]
        super(ObjectSettingsForm, self).__init__(*args, **kwargs)
        self.fields['tags'].widget.choices = t

    def clean(self):
        form_data = self.cleaned_data

        return form_data


class CredMappingForm(forms.ModelForm):
    cred_user = forms.ModelChoiceField(queryset=Cred_Mapping.objects.all().select_related('cred_id'), required=False,
                                       label='Select a Credential')

    class Meta:
        model = Cred_Mapping
        fields = ['cred_user']
        exclude = ['product', 'finding', 'engagement', 'test', 'url', 'is_authn_provider']


class CredMappingFormProd(forms.ModelForm):
    class Meta:
        model = Cred_Mapping
        fields = ['cred_id', 'url', 'is_authn_provider']
        exclude = ['product', 'finding', 'engagement', 'test']


class EngagementPresetsForm(forms.ModelForm):

    notes = forms.CharField(widget=forms.Textarea(attrs={}),
                                  required=False, help_text="Description of what needs to be tested or setting up environment for testing")

    scope = forms.CharField(widget=forms.Textarea(attrs={}),
                                  required=False, help_text="Scope of Engagement testing, IP's/Resources/URL's)")

    class Meta:
        model = Engagement_Presets
        exclude = ['product']


class DeleteEngagementPresetsForm(forms.ModelForm):
    id = forms.IntegerField(required=True,
                            widget=forms.widgets.HiddenInput())

    class Meta:
        model = Engagement_Presets
        fields = ['id']


class SystemSettingsForm(forms.ModelForm):

    class Meta:
        model = System_Settings
        exclude = ['product_grade', 'credentials', 'column_widths', 'drive_folder_ID', 'enable_google_sheets']


class BenchmarkForm(forms.ModelForm):

    class Meta:
        model = Benchmark_Product
        exclude = ['product', 'control']


class Benchmark_RequirementForm(forms.ModelForm):

    class Meta:
        model = Benchmark_Requirement
        exclude = ['']


class NotificationsForm(forms.ModelForm):

    class Meta:
        model = Notifications
        exclude = ['']


class AjaxChoiceField(forms.ChoiceField):
    def valid_value(self, value):
        return True


class RuleForm(forms.ModelForm):

    class Meta:
        model = Rule
        exclude = ['key_product']


class ChildRuleForm(forms.ModelForm):

    class Meta:
        model = Child_Rule
        exclude = ['key_product']


RuleFormSet = modelformset_factory(Child_Rule, extra=2, max_num=10, exclude=[''], can_delete=True)


class DeleteRuleForm(forms.ModelForm):
    id = forms.IntegerField(required=True,
                            widget=forms.widgets.HiddenInput())

    class Meta:
        model = Rule
        fields = ('id',)


class CredUserForm(forms.ModelForm):
    # selenium_script = forms.FileField(widget=forms.widgets.FileInput(
    #    attrs={"accept": ".py"}),
    #    label="Select a Selenium Script", required=False)

    class Meta:
        model = Cred_User
        exclude = ['']
        # fields = ['selenium_script']


class JIRAPKeyForm(forms.ModelForm):
    conf = forms.ModelChoiceField(queryset=JIRA_Conf.objects.all(), label='JIRA Configuration', required=False)

    class Meta:
        model = JIRA_PKey
        exclude = ['product']


class JIRAFindingForm(forms.Form):
    def __init__(self, *args, **kwargs):
        self.enabled = kwargs.pop('enabled')
        super(JIRAFindingForm, self).__init__(*args, **kwargs)
        self.fields['push_to_jira'] = forms.BooleanField()
        self.fields['push_to_jira'].required = False
        self.fields['push_to_jira'].help_text = "Checking this will overwrite content of your JIRA issue, or create one."

    push_to_jira = forms.BooleanField(required=False)


class GoogleSheetFieldsForm(forms.Form):
    cred_file = forms.FileField(widget=forms.widgets.FileInput(
        attrs={"accept": ".json"}),
        label="Google credentials file",
        required=True,
        allow_empty_file=False,
        help_text="Upload the credentials file downloaded from the Google Developer Console")
    drive_folder_ID = forms.CharField(
        required=True,
        label="Google Drive folder ID",
        help_text="Extract the Drive folder ID from the URL and provide it here")
    enable_service = forms.BooleanField(
        initial=False,
        required=False,
        help_text='Tick this check box to enable Google Sheets Sync feature')

    def __init__(self, *args, **kwargs):
        self.credentials_required = kwargs.pop('credentials_required')
        options = ((0, 'Hide'), (100, 'Small'), (200, 'Medium'), (400, 'Large'))
        protect = ['reporter', 'url', 'numerical_severity', 'endpoint', 'images', 'under_review', 'reviewers',
                   'review_requested_by', 'is_Mitigated', 'jira_creation', 'jira_change', 'sonarqube_issue', 'is_template']
        self.all_fields = kwargs.pop('all_fields')
        super(GoogleSheetFieldsForm, self).__init__(*args, **kwargs)
        if not self.credentials_required:
            self.fields['cred_file'].required = False
        for i in self.all_fields:
            self.fields[i.name] = forms.ChoiceField(choices=options)
            if i.name == 'id' or i.editable is False or i.many_to_one or i.name in protect:
                self.fields['Protect ' + i.name] = forms.BooleanField(initial=True, required=True, disabled=True)
            else:
                self.fields['Protect ' + i.name] = forms.BooleanField(initial=False, required=False)


class LoginBanner(forms.Form):
    banner_enable = forms.BooleanField(
        label="Enable login banner",
        initial=False,
        required=False,
        help_text='Tick this box to enable a text banner on the login page'
    )

    banner_message = forms.CharField(
        required=False,
        label="Message to display on the login page"
    )

    def clean(self):
        cleaned_data = super().clean()
        return cleaned_data<|MERGE_RESOLUTION|>--- conflicted
+++ resolved
@@ -363,11 +363,8 @@
                          ("HackerOne Cases", "HackerOne Cases"),
                          ("Xanitizer Scan", "Xanitizer Scan"),
                          ("Outpost24 Scan", "Outpost24 Scan"),
-<<<<<<< HEAD
                          ("Burp Enterprise Scan", "Burp Enterprise Scan"),
-=======
                          ("DSOP Scan", "DSOP Scan"),
->>>>>>> 1779c276
                          ("Trivy Scan", "Trivy Scan"))
 
     SORTED_SCAN_TYPE_CHOICES = sorted(SCAN_TYPE_CHOICES, key=lambda x: x[1])
