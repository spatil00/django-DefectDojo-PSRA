from dojo.tools.burp.parser import BurpXmlParser
from dojo.tools.nessus.parser import NessusCSVParser, NessusXMLParser
from dojo.tools.nmap.parser import NmapXMLParser
from dojo.tools.nexpose.parser import NexposeFullXmlParser
from dojo.tools.veracode.parser import VeracodeXMLParser
from dojo.tools.zap.parser import ZapXmlParser
from dojo.tools.checkmarx.parser import CheckmarxXMLParser
from dojo.tools.crashtest_security.parser import CrashtestSecurityXmlParser
from dojo.tools.contrast.parser import ContrastCSVParser
from dojo.tools.bandit.parser import BanditParser
from dojo.tools.appspider.parser import AppSpiderXMLParser
from dojo.tools.arachni.parser import ArachniJSONParser
from dojo.tools.vcg.parser import VCGParser
from dojo.tools.dependency_check.parser import DependencyCheckParser
from dojo.tools.retirejs.parser import RetireJsParser
from dojo.tools.nsp.parser import NspParser
from dojo.tools.npm_audit.parser import NpmAuditParser
from dojo.tools.php_symfony_security_check.parser import PhpSymfonySecurityCheckParser
from dojo.tools.generic.parser import GenericFindingUploadCsvParser
from dojo.tools.qualys.parser import QualysParser
from dojo.tools.qualys_webapp.parser import QualysWebAppParser
from dojo.tools.snyk.parser import SnykParser
from dojo.tools.gosec.parser import GosecScannerParser
from dojo.tools.openvas_csv.parser import OpenVASUploadCsvParser
from dojo.tools.trustwave_csv.parser import TrustwaveUploadCsvParser
from dojo.tools.skf.parser import SKFCsvParser
from dojo.tools.ssl_labs.parser import SSLlabsParser
from dojo.tools.nikto.parser import NiktoXMLParser
from dojo.tools.trufflehog.parser import TruffleHogJSONParser
from dojo.tools.netsparker.parser import NetsparkerParser
from dojo.tools.php_security_audit_v2.parser import PhpSecurityAuditV2
from dojo.tools.acunetix.parser import AcunetixScannerParser
from dojo.tools.fortify.parser import FortifyXMLParser
from dojo.tools.sonarqube.parser import SonarQubeHtmlParser
from dojo.tools.clair.parser import ClairParser
from dojo.tools.mobsf.parser import MobSFParser
from dojo.tools.awsscout2.parser import AWSScout2Parser
from dojo.tools.awsprowler.parser import AWSProwlerParser
from dojo.tools.brakeman.parser import BrakemanScanParser
from dojo.tools.spotbugs.parser import SpotbugsXMLParser
from dojo.tools.safety.parser import SafetyParser
from dojo.tools.clair_klar.parser import ClairKlarParser
from dojo.tools.dawnscanner.parser import DawnScannerParser
from dojo.tools.anchore_engine.parser import AnchoreEngineScanParser
from dojo.tools.bundler_audit.parser import BundlerAuditParser
from dojo.tools.twistlock.parser import TwistlockParser
from dojo.tools.kiuwan.parser import KiuwanCSVParser
from dojo.tools.blackduck.parser import BlackduckHubCSVParser
from dojo.tools.sonatype.parser import SonatypeJSONParser
from dojo.tools.openscap.parser import OpenscapXMLParser
from dojo.tools.immuniweb.parser import ImmuniwebXMLParser
from dojo.tools.wapiti.parser import WapitiXMLParser
from dojo.tools.cobalt.parser import CobaltCSVParser
<<<<<<< HEAD
from dojo.tools.mozilla_observatory.parser import MozillaObservatoryJSONParser
=======
from dojo.tools.whitesource.parser import WhitesourceJSONParser
>>>>>>> 208b05bd

__author__ = 'Jay Paz'


def import_parser_factory(file, test, active, verified, scan_type=None):
    if scan_type is None:
        scan_type = test.test_type.name
    if scan_type == "Burp Scan":
        parser = BurpXmlParser(file, test)
    elif scan_type == "Nessus Scan":
        filename = file.name.lower()
        if filename.endswith("csv"):
            parser = NessusCSVParser(file, test)
        elif filename.endswith("xml") or filename.endswith("nessus"):
            parser = NessusXMLParser(file, test)
    elif scan_type == "Clair Scan":
        parser = ClairParser(file, test)
    elif scan_type == "Nmap Scan":
        parser = NmapXMLParser(file, test)
    elif scan_type == "Nikto Scan":
        parser = NiktoXMLParser(file, test)
    elif scan_type == "Nexpose Scan":
        parser = NexposeFullXmlParser(file, test)
    elif scan_type == "Veracode Scan":
        parser = VeracodeXMLParser(file, test)
    elif scan_type == "Checkmarx Scan":
        parser = CheckmarxXMLParser(file, test)
    elif scan_type == "Contrast Scan":
        parser = ContrastCSVParser(file, test)
    elif scan_type == "Crashtest Security Scan":
        parser = CrashtestSecurityXmlParser(file, test)
    elif scan_type == "Bandit Scan":
        parser = BanditParser(file, test)
    elif scan_type == "ZAP Scan":
        parser = ZapXmlParser(file, test)
    elif scan_type == "AppSpider Scan":
        parser = AppSpiderXMLParser(file, test)
    elif scan_type == "Arachni Scan":
        parser = ArachniJSONParser(file, test)
    elif scan_type == 'VCG Scan':
        parser = VCGParser(file, test)
    elif scan_type == 'Dependency Check Scan':
        parser = DependencyCheckParser(file, test)
    elif scan_type == 'Retire.js Scan':
        parser = RetireJsParser(file, test)
    elif scan_type == 'Node Security Platform Scan':
        parser = NspParser(file, test)
    elif scan_type == 'NPM Audit Scan':
        parser = NpmAuditParser(file, test)
    elif scan_type == 'Symfony Security Check':
        parser = PhpSymfonySecurityCheckParser(file, test)
    elif scan_type == 'Generic Findings Import':
        parser = GenericFindingUploadCsvParser(file, test, active, verified)
    elif scan_type == 'Qualys Scan':
        parser = QualysParser(file, test)
    elif scan_type == 'Qualys Webapp Scan':
        parser = QualysWebAppParser(file, test)
    elif scan_type == "OpenVAS CSV":
        parser = OpenVASUploadCsvParser(file, test)
    elif scan_type == 'Snyk Scan':
        parser = SnykParser(file, test)
    elif scan_type == 'SKF Scan':
        parser = SKFCsvParser(file, test)
    elif scan_type == 'SSL Labs Scan':
        parser = SSLlabsParser(file, test)
    elif scan_type == 'Trufflehog Scan':
        parser = TruffleHogJSONParser(file, test)
    elif scan_type == 'Clair Klar Scan':
        parser = ClairKlarParser(file, test)
    elif scan_type == 'Gosec Scanner':
        parser = GosecScannerParser(file, test)
    elif scan_type == 'Trustwave Scan (CSV)':
        parser = TrustwaveUploadCsvParser(file, test)
    elif scan_type == 'Netsparker Scan':
        parser = NetsparkerParser(file, test)
    elif scan_type == 'PHP Security Audit v2':
        parser = PhpSecurityAuditV2(file, test)
    elif scan_type == 'Acunetix Scan':
        parser = AcunetixScannerParser(file, test)
    elif scan_type == 'Fortify Scan':
        parser = FortifyXMLParser(file, test)
    elif scan_type == 'SonarQube Scan':
        parser = SonarQubeHtmlParser(file, test)
    elif scan_type == 'MobSF Scan':
        parser = MobSFParser(file, test)
    elif scan_type == 'AWS Scout2 Scan':
        parser = AWSScout2Parser(file, test)
    elif scan_type == 'AWS Prowler Scan':
        parser = AWSProwlerParser(file, test)
    elif scan_type == 'Brakeman Scan':
        parser = BrakemanScanParser(file, test)
    elif scan_type == 'SpotBugs Scan':
        parser = SpotbugsXMLParser(file, test)
    elif scan_type == 'Safety Scan':
        parser = SafetyParser(file, test)
    elif scan_type == 'DawnScanner Scan':
        parser = DawnScannerParser(file, test)
    elif scan_type == 'Anchore Engine Scan':
        parser = AnchoreEngineScanParser(file, test)
    elif scan_type == 'Bundler-Audit Scan':
        parser = BundlerAuditParser(file, test)
    elif scan_type == 'Twistlock Image Scan':
        parser = TwistlockParser(file, test)
    elif scan_type == 'Kiuwan Scan':
        parser = KiuwanCSVParser(file, test)
    elif scan_type == 'Blackduck Hub Scan':
        parser = BlackduckHubCSVParser(file, test)
    elif scan_type == 'Sonatype Application Scan':
        parser = SonatypeJSONParser(file, test)
    elif scan_type == 'Openscap Vulnerability Scan':
        parser = OpenscapXMLParser(file, test)
    elif scan_type == 'Immuniweb Scan':
        parser = ImmuniwebXMLParser(file, test)
    elif scan_type == 'Wapiti Scan':
        parser = WapitiXMLParser(file, test)
    elif scan_type == 'Cobalt.io Scan':
        parser = CobaltCSVParser(file, test)
<<<<<<< HEAD
    elif scan_type == 'Mozilla Observatory Scan':
        parser = MozillaObservatoryJSONParser(file, test)
=======
    elif scan_type == 'Whitesource Scan':
        parser = WhitesourceJSONParser(file, test)
>>>>>>> 208b05bd
    else:
        raise ValueError('Unknown Test Type')

    return parser<|MERGE_RESOLUTION|>--- conflicted
+++ resolved
@@ -51,11 +51,8 @@
 from dojo.tools.immuniweb.parser import ImmuniwebXMLParser
 from dojo.tools.wapiti.parser import WapitiXMLParser
 from dojo.tools.cobalt.parser import CobaltCSVParser
-<<<<<<< HEAD
 from dojo.tools.mozilla_observatory.parser import MozillaObservatoryJSONParser
-=======
 from dojo.tools.whitesource.parser import WhitesourceJSONParser
->>>>>>> 208b05bd
 
 __author__ = 'Jay Paz'
 
@@ -173,13 +170,10 @@
         parser = WapitiXMLParser(file, test)
     elif scan_type == 'Cobalt.io Scan':
         parser = CobaltCSVParser(file, test)
-<<<<<<< HEAD
     elif scan_type == 'Mozilla Observatory Scan':
         parser = MozillaObservatoryJSONParser(file, test)
-=======
     elif scan_type == 'Whitesource Scan':
         parser = WhitesourceJSONParser(file, test)
->>>>>>> 208b05bd
     else:
         raise ValueError('Unknown Test Type')
 
