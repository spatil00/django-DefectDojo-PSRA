--- conflicted
+++ resolved
@@ -26,9 +26,7 @@
 from dojo.tools.ssllabs.parser import SSLlabsParser
 from dojo.tools.nikto.parser import NiktoXMLParser
 from dojo.tools.trufflehog.parser import TruffleHogJSONParser
-<<<<<<< HEAD
 from dojo.tools.netsparker.parser import NetsparkerParser
-=======
 from dojo.tools.php_security_audit_v2.parser import PhpSecurityAuditV2
 from dojo.tools.acunetix.parser import AcunetixScannerParser
 from dojo.tools.fortify.parser import FortifyXMLParser
@@ -41,7 +39,6 @@
 from dojo.tools.spotbugs.parser import SpotbugsXMLParser
 from dojo.tools.safety.parser import SafetyParser
 from dojo.tools.clair_klar.parser import ClairKlarParser
->>>>>>> 3dec71f4
 
 __author__ = 'Jay Paz'
 
@@ -112,10 +109,8 @@
         parser = GosecScannerParser(file, test)
     elif scan_type == 'Trustwave Scan (CSV)':
         parser = TrustwaveUploadCsvParser(file, test)
-<<<<<<< HEAD
     elif scan_type == 'Netsparker Scan':
         parser = NetsparkerParser(file, test)
-=======
     elif scan_type == 'PHP Security Audit v2':
         parser = PhpSecurityAuditV2(file, test)
     elif scan_type == 'Acunetix Scan':
@@ -136,7 +131,6 @@
         parser = SpotbugsXMLParser(file, test)
     elif scan_type == 'Safety Scan':
         parser = SafetyParser(file, test)
->>>>>>> 3dec71f4
     else:
         raise ValueError('Unknown Test Type')
 
