import json

from dojo.models import Finding


<<<<<<< HEAD
class SemgrepParser(object):
=======
# Parser for semgrep
class SemgrepParser:
>>>>>>> c948edd9
    def get_scan_types(self):
        return ["Semgrep JSON Report"]

    def get_label_for_scan_types(self, scan_type):
        return scan_type  # no custom label for now

    def get_description_for_scan_types(self, scan_type):
        return "Import Semgrep output (--json)"

    def get_findings(self, filename, test):
        data = json.load(filename)

        dupes = dict()

        if "results" in data:
            for item in data.get("results", []):
                finding = Finding(
                    test=test,
                    title=item.get("check_id"),
                    severity=self.convert_severity(item["extra"]["severity"]),
                    description=self.get_description(item),
                    file_path=item["path"],
                    line=item["start"]["line"],
                    static_finding=True,
                    dynamic_finding=False,
                    vuln_id_from_tool=item["check_id"],
                    nb_occurences=1,
                )

                # fingerprint detection
                unique_id_from_tool = item.get("extra", {}).get("fingerprint")
                if unique_id_from_tool:
                    finding.unique_id_from_tool = unique_id_from_tool

                # manage CWE
                if "cwe" in item["extra"]["metadata"]:
                    if isinstance(item["extra"]["metadata"].get("cwe"), list):
                        finding.cwe = int(
                            item["extra"]["metadata"]
                            .get("cwe")[0]
                            .partition(":")[0]
                            .partition("-")[2]
                        )
                    else:
                        finding.cwe = int(
                            item["extra"]["metadata"]
                            .get("cwe")
                            .partition(":")[0]
                            .partition("-")[2]
                        )

                # manage references from metadata
                if "references" in item["extra"]["metadata"]:
                    finding.references = "\n".join(
                        item["extra"]["metadata"]["references"]
                    )

                # manage mitigation from metadata
                if "fix" in item["extra"]:
                    finding.mitigation = item["extra"]["fix"]
                elif "fix_regex" in item["extra"]:
                    finding.mitigation = "\n".join(
                        [
                            "**You can automaticaly apply this regex:**",
                            "\n```\n",
                            json.dumps(item["extra"]["fix_regex"]),
                            "\n```\n",
                        ]
                    )

                dupe_key = finding.title + finding.file_path + str(finding.line)

                if dupe_key in dupes:
                    find = dupes[dupe_key]
                    find.nb_occurences += 1
                else:
                    dupes[dupe_key] = finding

        elif "vulns" in data:
            for item in data.get("vulns", []):
                finding = Finding(
                    test=test,
                    title=item.get("title"),
                    severity=self.convert_severity(item["advisory"]["severity"]),
                    description=item.get("advisory", {}).get("description"),
                    file_path=item["dependencyFileLocation"]["path"],
                    line=item["dependencyFileLocation"]["startLine"],
                    static_finding=True,
                    dynamic_finding=False,
                    vuln_id_from_tool=item["repositoryId"],
                    nb_occurences=1,
                )

                # fingerprint detection
                unique_id_from_tool = item.get("extra", {}).get("fingerprint")
                if unique_id_from_tool:
                    finding.unique_id_from_tool = unique_id_from_tool

                # manage CWE
                if "cweIds" in item["advisory"]["references"]:
                    if isinstance(item["advisory"]["references"].get("cweIds"), list):
                        finding.cwe = int(
                            item["advisory"]["references"]
                            .get("cweIds")[0]
                            .partition(":")[0]
                            .partition("-")[2]
                        )
                    else:
                        finding.cwe = int(
                            item["advisory"]["references"]
                            .get("cweIds")
                            .partition(":")[0]
                            .partition("-")[2]
                        )

                dupe_key = finding.title + finding.file_path + str(finding.line)

                if dupe_key in dupes:
                    find = dupes[dupe_key]
                    find.nb_occurences += 1
                else:
                    dupes[dupe_key] = finding

        return list(dupes.values())

    def convert_severity(self, val):
        if "CRITICAL" == val.upper():
            return "Critical"
        elif "WARNING" == val.upper():
            return "Medium"
        elif "ERROR" == val.upper() or "HIGH" == val.upper():
            return "High"
        elif "INFO" == val.upper():
            return "Info"
        else:
            raise ValueError(f"Unknown value for severity: {val}")

    def get_description(self, item):
        description = ""

        message = item["extra"]["message"]
        description += f"**Result message:** {message}\n"

        snippet = item["extra"].get("lines")
        if snippet is not None:
            if "<![" in snippet:
                snippet = snippet.replace("<![", "<! [")
                description += f"**Snippet:** ***Caution:*** Please remove the space between `!` and `[` to have the real value due to a workaround to circumvent [#8435](https://github.com/DefectDojo/django-DefectDojo/issues/8435).\n```{snippet}```\n"
            else:
                description += f"**Snippet:**\n```{snippet}```\n"

        return description<|MERGE_RESOLUTION|>--- conflicted
+++ resolved
@@ -3,12 +3,7 @@
 from dojo.models import Finding
 
 
-<<<<<<< HEAD
-class SemgrepParser(object):
-=======
-# Parser for semgrep
 class SemgrepParser:
->>>>>>> c948edd9
     def get_scan_types(self):
         return ["Semgrep JSON Report"]
 
