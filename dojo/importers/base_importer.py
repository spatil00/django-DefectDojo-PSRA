--- conflicted
+++ resolved
@@ -216,18 +216,7 @@
         abstract with a prohibitive exception raised if the
         method is attempted to to be used by the BaseImporter class
         """
-<<<<<<< HEAD
         self.check_child_implementation_exception()
-=======
-        # Attempt any preprocessing before generating findings
-        if len(self.parsed_findings) == 0 or self.test is None:
-            scan = self.process_scan_file(scan)
-            if hasattr(parser, "get_tests"):
-                self.parsed_findings = self.parse_findings_dynamic_test_type(scan, parser)
-            else:
-                self.parsed_findings = self.parse_findings_static_test_type(scan, parser)
-        return self.parsed_findings
->>>>>>> 4b60cefc
 
     def sync_process_findings(
         self,
