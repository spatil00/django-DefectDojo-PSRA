# see tastypie documentation at http://django-tastypie.readthedocs.org/en
from django.core.exceptions import ImproperlyConfigured
from tastypie import fields
from tastypie.authentication import ApiKeyAuthentication
from tastypie.authorization import Authorization
from tastypie.authorization import DjangoAuthorization
from tastypie.constants import ALL, ALL_WITH_RELATIONS
<<<<<<< HEAD
from tastypie.exceptions import Unauthorized, ImmediateHttpResponse, NotFound
from tastypie.http import HttpCreated
from tastypie.resources import ModelResource, Resource
from tastypie.serializers import Serializer
from tastypie.validation import CleanedDataFormValidation, Validation
from django.core.exceptions import ObjectDoesNotExist
from pytz import timezone
from django.conf import settings

from dojo.models import Product, Engagement, Test, Finding, \
    User, ScanSettings, IPScan, Scan, Stub_Finding, Risk_Acceptance, \
    Finding_Template, Test_Type, Development_Environment, \
    BurpRawRequestResponse, Endpoint
from dojo.forms import ProductForm, EngForm2, TestForm, \
    ScanSettingsForm, FindingForm, StubFindingForm, FindingTemplateForm, \
    ImportScanForm, SEVERITY_CHOICES
from dojo.tools.factory import import_parser_factory

from datetime import datetime

localtz = timezone(settings.TIME_ZONE)
=======
from tastypie.exceptions import Unauthorized
from tastypie.fields import RelatedField
from tastypie.resources import ModelResource
from tastypie.serializers import Serializer
from tastypie.validation import CleanedDataFormValidation
from tastypie.validation import FormValidation

from dojo.forms import ProductForm, EngForm2, TestForm, \
    ScanSettingsForm, FindingForm, StubFindingForm, FindingTemplateForm
from dojo.models import Product, Engagement, Test, Finding, \
    User, ScanSettings, IPScan, Scan, Stub_Finding, Risk_Acceptance, Finding_Template
>>>>>>> 712f78b3

"""
    Setup logging for the api

logging.basicConfig(
    level=logging.DEBUG,
    format='[%(asctime)s] %(levelname)s [%(name)s:%(lineno)d] %(message)s',
    datefmt='%d/%b/%Y %H:%M:%S',
    filename=settings.DOJO_ROOT + '/../dojo.log',
)
logger = logging.getLogger(__name__)
"""


class ModelFormValidation(FormValidation):
    """
    Override tastypie's standard ``FormValidation`` since this does not care
    about URI to PK conversion for ``ToOneField`` or ``ToManyField``.
    """

    resource = ModelResource

    def __init__(self, **kwargs):
        if not 'resource' in kwargs:
            raise ImproperlyConfigured("You must provide a 'resource' to 'ModelFormValidation' classes.")

        self.resource = kwargs.pop('resource')

        super(ModelFormValidation, self).__init__(**kwargs)

    def _get_pk_from_resource_uri(self, resource_field, resource_uri):
        """ Return the pk of a resource URI """
        base_resource_uri = resource_field.to().get_resource_uri()
        if not resource_uri.startswith(base_resource_uri):
            raise Exception("Couldn't match resource_uri {0} with {1}".format(
                                        resource_uri, base_resource_uri))
        before, after = resource_uri.split(base_resource_uri)
        return after[:-1] if after.endswith('/') else after

    def form_args(self, bundle):
        rsc = self.resource()
        kwargs = super(ModelFormValidation, self).form_args(bundle)

        for name, rel_field in rsc.fields.items():
            data = kwargs['data']
            if not issubclass(rel_field.__class__, RelatedField):
                continue # Not a resource field
            if name in data and data[name] is not None:
                resource_uri = (data[name] if rel_field.full is False
                                            else data[name]['resource_uri'])
                pk = self._get_pk_from_resource_uri(rel_field, resource_uri)
                kwargs['data'][name] = pk

        return kwargs


class BaseModelResource(ModelResource):
    @classmethod
    def get_fields(cls, fields=None, excludes=None):
        """
         Unfortunately we must override this method because tastypie ignores
         'blank' attribute on model fields.

         Here we invoke an insane workaround hack due to metaclass inheritance
         issues:
          http://stackoverflow.com/questions/12757468/invoking-super-in-classmethod-called-from-metaclass-new
        """
        this_class = next(
            c for c in cls.__mro__
            if c.__module__ == __name__ and c.__name__ == 'BaseModelResource')
        fields = super(this_class, cls).get_fields(fields=fields,
                                                   excludes=excludes)
        if not cls._meta.object_class:
            return fields
        for django_field in cls._meta.object_class._meta.fields:
            if django_field.blank is True:
                res_field = fields.get(django_field.name, None)
                if res_field:
                    res_field.blank = True
        return fields


class MultipartResource(object):
    def deserialize(self, request, data, format=None):
        if not format:
            format = request.Meta.get('CONTENT_TYPE', 'application/json')
        if format == 'application/x-www-form-urlencoded':
            return request.POST
        if format.startswith('multipart'):
            data = request.POST.copy()
            data.update(request.FILES)
            return data

        return super(MultiPartResource, self).deserialize(request, data, format)

# Authentication class - this only allows for header auth, no url parms allowed
# like parent class.


class DojoApiKeyAuthentication(ApiKeyAuthentication):
    def extract_credentials(self, request):
        if (request.META.get('HTTP_AUTHORIZATION') and
                request.META['HTTP_AUTHORIZATION'].lower().startswith('apikey ')):
            (auth_type, data) = request.META['HTTP_AUTHORIZATION'].split()

            if auth_type.lower() != 'apikey':
                raise ValueError("Incorrect authorization header.")

            username, api_key = data.split(':', 1)
        else:
            raise ValueError("Incorrect authorization header.")

        return username, api_key


# Authorization class for Product
class UserProductsOnlyAuthorization(Authorization):
    def read_list(self, object_list, bundle):
        # This assumes a ``QuerySet`` from ``ModelResource``.
        if bundle.request.user.is_staff:
            return object_list
        return object_list.filter(authorized_users__in=[bundle.request.user])

    def read_detail(self, object_list, bundle):
        # Is the requested object owned by the user?
        return (bundle.request.user.is_staff or
                bundle.request.user in bundle.obj.authorized_users)

    def create_list(self, object_list, bundle):
        # Assuming they're auto-assigned to ``user``.
        return object_list.filter(authorized_users__in=[bundle.request.user])

    def create_detail(self, object_list, bundle):
        return (bundle.request.user.is_staff or
                bundle.request.user in bundle.obj.authorized_users)

    def update_list(self, object_list, bundle):
        allowed = []

        # Since they may not all be saved, iterate over them.
        for obj in object_list:
            if (bundle.request.user.is_staff or
                        bundle.request.user in bundle.obj.authorized_users):
                allowed.append(obj)

        return allowed

    def update_detail(self, object_list, bundle):
        return (bundle.request.user.is_staff or
                bundle.request.user in bundle.obj.authorized_users)

    def delete_list(self, object_list, bundle):
        # Sorry user, no deletes for you!
        raise Unauthorized("Sorry, no deletes.")

    def delete_detail(self, object_list, bundle):
        raise Unauthorized("Sorry, no deletes.")


# Authorization class for Scan Settings
class UserScanSettingsAuthorization(Authorization):
    def read_list(self, object_list, bundle):
        # This assumes a ``QuerySet`` from ``ModelResource``.
        if bundle.request.user.is_staff:
            return object_list

        return object_list.filter(product__authorized_users__in=[
            bundle.request.user])

    def read_detail(self, object_list, bundle):
        # Is the requested object owned by the user?
        return (bundle.request.user.is_staff or
                bundle.request.user in bundle.obj.product.authorized_users)

    def create_list(self, object_list, bundle):
        # Assuming they're auto-assigned to ``user``.
        if bundle.request.user.is_staff:
            return object_list
        else:
            return object_list.filter(
                product__authorized_users__in=[bundle.request.user])

    def create_detail(self, object_list, bundle):
        return (bundle.request.user.is_staff or
                bundle.request.user in bundle.obj.product.authorized_users)

    def update_list(self, object_list, bundle):
        allowed = []

        # Since they may not all be saved, iterate over them.
        for obj in object_list:
            if (bundle.request.user.is_staff or
                        bundle.request.user in
                        bundle.obj.product.authorized_users):
                allowed.append(obj)

        return allowed

    def update_detail(self, object_list, bundle):
        return (bundle.request.user.is_staff or
                bundle.request.user in bundle.obj.product.authorized_users)

    def delete_list(self, object_list, bundle):
        return (bundle.request.user.is_staff or
                bundle.request.user in bundle.obj.product.authorized_users)

    def delete_detail(self, object_list, bundle):
        return (bundle.request.user.is_staff or
                bundle.request.user in bundle.obj.product.authorized_users)


# Authorization class for Scan Settings
class UserScanAuthorization(Authorization):
    def read_list(self, object_list, bundle):
        # This assumes a ``QuerySet`` from ``ModelResource``.
        if bundle.request.user.is_staff:
            return object_list

        return object_list.filter(
            scan_settings__product__authorized_users__in=[
                bundle.request.user])

    def read_detail(self, object_list, bundle):
        # Is the requested object owned by the user?
        return (bundle.request.user.is_staff or
                bundle.request.user in
                bundle.obj.scan_settings.product.authorized_users)

    def create_list(self, object_list, bundle):
        # Assuming they're auto-assigned to ``user``.
        if bundle.request.user.is_staff:
            return object_list
        else:
            return object_list.filter(
                scan_settings__product__authorized_users__in=[
                    bundle.request.user])

    def create_detail(self, object_list, bundle):
        return (bundle.request.user.is_staff or
                bundle.request.user in
                bundle.obj.scan_settings.product.authorized_users)

    def update_list(self, object_list, bundle):
        allowed = []

        # Since they may not all be saved, iterate over them.
        for obj in object_list:
            if (bundle.request.user.is_staff or
                        bundle.request.user in
                        bundle.obj.scan_settings.product.authorized_users):
                allowed.append(obj)

        return allowed

    def update_detail(self, object_list, bundle):
        return (bundle.request.user.is_staff or
                bundle.request.user in
                bundle.obj.scan_settings.product.authorized_users)

    def delete_list(self, object_list, bundle):
        return (bundle.request.user.is_staff or
                bundle.request.user in
                bundle.obj.scan_settings.product.authorized_users)

    def delete_detail(self, object_list, bundle):
        return (bundle.request.user.is_staff or
                bundle.request.user in
                bundle.obj.scan_settings.product.authorized_users)


"""
  Look up resource only, no update, store, delete
"""


class UserResource(BaseModelResource):
    class Meta:
        queryset = User.objects.all()
        resource_name = 'users'
        fields = ['id', 'username', 'first_name', 'last_name', 'last_login']

        list_allowed_methods = ['get']
        detail_allowed_methods = ['get']
        include_resource_uri = True
        filtering = {
            'id': ALL,
            'username': ALL,
            'first_name': ALL,
            'last_name': ALL
        }
        authorization = DjangoAuthorization()
        authentication = DojoApiKeyAuthentication()
        serializer = Serializer(formats=['json'])


"""
    POST, PUT
    Expects *product name, *description, *prod_type [1-7]
"""


class ProductResource(BaseModelResource):
    class Meta:
        resource_name = 'products'
        # disabled delete. Should not be allowed without fine authorization.
        list_allowed_methods = ['get', 'post']  # only allow get for lists
        detail_allowed_methods = ['get', 'post', 'put']
        queryset = Product.objects.all().order_by('name')
        ordering = ['name', 'id', 'description', 'findings_count', 'created',
                    'product_type_id']
        excludes = ['tid', 'manager', 'prod_manager', 'tech_contact',
                    'updated']
        include_resource_uri = True
        filtering = {
            'id': ALL,
            'name': ALL,
            'prod_type': ALL,
            'created': ALL,
            'findings_count': ALL
        }
        authentication = DojoApiKeyAuthentication()
        authorization = UserProductsOnlyAuthorization()
        serializer = Serializer(formats=['json'])

        @property
        def validation(self):
            return ModelFormValidation(form_class=ProductForm, resource=ProductResource)

    def dehydrate(self, bundle):
        try:
            bundle.data['prod_type'] = bundle.obj.prod_type
        except:
            bundle.data['prod_type'] = 'unknown'
        bundle.data['findings_count'] = bundle.obj.findings_count
        return bundle


"""
    POST, PUT [/id/]
    Expects *product *target_start, *target_end, *status[In Progress, On Hold,
    Completed], threat_model, pen_test, api_test, check_list
"""


class EngagementResource(BaseModelResource):
    product = fields.ForeignKey(ProductResource, 'product',
                                full=False, null=False)
    lead = fields.ForeignKey(UserResource, 'lead',
                             full=False, null=True)

    class Meta:
        resource_name = 'engagements'
        list_allowed_methods = ['get', 'post']
        # disabled delete for /id/
        detail_allowed_methods = ['get', 'post', 'put']
        queryset = Engagement.objects.all()
        include_resource_uri = True
        filtering = {
            'id': ALL,
            'active': ALL,
            'eng_type': ALL,
            'target_start': ALL,
            'target_end': ALL,
            'requester': ALL,
            'report_type': ALL,
            'updated': ALL,
            'threat_model': ALL,
            'api_test': ALL,
            'pen_test': ALL,
            'status': ALL,
            'product': ALL,
        }
        authentication = DojoApiKeyAuthentication()
        authorization = DjangoAuthorization()
        serializer = Serializer(formats=['json'])

        @property
        def validation(self):
            return ModelFormValidation(form_class=EngForm2, resource=EngagementResource)

    def dehydrate(self, bundle):
        if bundle.obj.eng_type is not None:
            bundle.data['eng_type'] = bundle.obj.eng_type.name
        else:
            bundle.data['eng_type'] = None
        bundle.data['product_id'] = bundle.obj.product.id
        bundle.data['report_type'] = bundle.obj.report_type
        bundle.data['requester'] = bundle.obj.requester
        return bundle


"""
    /api/v1/tests/
    GET [/id/], DELETE [/id/]
    Expects: no params or engagement_id
    Returns test: ALL or by engagement_id
    Relevant apply filter ?test_type=?, ?id=?

    POST, PUT [/id/]
    Expects *test_type, *engagement, *target_start, *target_end,
    estimated_time, actual_time, percent_complete, notes
"""


class TestResource(BaseModelResource):
    engagement = fields.ForeignKey(EngagementResource, 'engagement',
                                   full=False, null=False)

    class Meta:
        resource_name = 'tests'
        list_allowed_methods = ['get', 'post']
        # disabled delete. Should not be allowed without fine authorization.
        detail_allowed_methods = ['get', 'post', 'put']
        queryset = Test.objects.all().order_by('target_end')
        include_resource_uri = True
        filtering = {
            'id': ALL,
            'test_type': ALL,
            'target_start': ALL,
            'target_end': ALL,
            'notes': ALL,
            'percent_complete': ALL,
            'actual_time': ALL,
            'engagement': ALL,
        }
        authentication = DojoApiKeyAuthentication()
        authorization = DjangoAuthorization()
        serializer = Serializer(formats=['json'])

        @property
        def validation(self):
            return ModelFormValidation(form_class=TestForm, resource=TestResource)

    def dehydrate(self, bundle):
        bundle.data['test_type'] = bundle.obj.test_type
        return bundle


class RiskAcceptanceResource(BaseModelResource):
    class Meta:
        resource_name = 'risk_acceptances'
        list_allowed_methods = ['get']
        detail_allowed_methods = ['get']
        queryset = Risk_Acceptance.objects.all().order_by('created')


"""
    /api/v1/findings/
    GET [/id/], DELETE [/id/]
    Expects: no params or test_id
    Returns test: ALL or by test_id
    Relevant apply filter ?active=True, ?id=?, ?severity=?

    POST, PUT [/id/]
    Expects *title, *date, *severity, *description, *mitigation, *impact,
    *endpoint, *test, cwe, active, false_p, verified,
    mitigated, *reporter

"""


class FindingResource(BaseModelResource):
    reporter = fields.ForeignKey(UserResource, 'reporter', null=False)
    test = fields.ForeignKey(TestResource, 'test', null=False)
    risk_acceptance = fields.ManyToManyField(RiskAcceptanceResource, 'risk_acceptance', null=True)
    product = fields.ForeignKey(ProductResource, 'test__engagement__product', full=False, null=False)
    engagement = fields.ForeignKey(EngagementResource, 'test__engagement', full=False, null=False)

    class Meta:
        resource_name = 'findings'
        queryset = Finding.objects.select_related("test")
        # deleting of findings is not allowed via API.
        # Admin interface can be used for this.
        list_allowed_methods = ['get', 'post']
        detail_allowed_methods = ['get', 'post', 'put']
        include_resource_uri = True
        filtering = {
            'id': ALL,
            'title': ALL,
            'date': ALL,
            'severity': ALL,
            'description': ALL,
            'mitigated': ALL,
            'endpoint': ALL,
            'test': ALL_WITH_RELATIONS,
            'active': ALL,
            'verified': ALL,
            'false_p': ALL,
            'reporter': ALL,
            'url': ALL,
            'out_of_scope': ALL,
            'duplicate': ALL,
            'risk_acceptance': ALL,
            'engagement': ALL_WITH_RELATIONS,
            'product': ALL_WITH_RELATIONS
        }
        authentication = DojoApiKeyAuthentication()
        authorization = DjangoAuthorization()
        serializer = Serializer(formats=['json'])

        @property
        def validation(self):
            return ModelFormValidation(form_class=FindingForm, resource=FindingResource)

    def dehydrate(self, bundle):
        engagement = Engagement.objects.select_related('product'). \
            filter(test__finding__id=bundle.obj.id)
        bundle.data['engagement'] = "/api/v1/engagements/%s/" % engagement[0].id
        bundle.data['product'] = \
            "/api/v1/products/%s/" % engagement[0].product.id
        return bundle

"""
    /api/v1/finding_templates/
    GET [/id/], DELETE [/id/]
    Expects: no params or test_id
    Returns test: ALL or by test_id
    Relevant apply filter ?active=True, ?id=?, ?severity=?

    POST, PUT [/id/]
    Expects *title, *severity, *description, *mitigation, *impact,
    *endpoint, *test, cwe, active, false_p, verified,
    mitigated, *reporter

"""


class FindingTemplateResource(BaseModelResource):

    class Meta:
        resource_name = 'finding_templates'
        queryset = Finding_Template.objects.all()
        excludes= ['numerical_severity']
        # deleting of Finding_Template is not allowed via API.
        # Admin interface can be used for this.
        list_allowed_methods = ['get', 'post']
        detail_allowed_methods = ['get', 'post', 'put']
        include_resource_uri = True
        """
        title = models.TextField(max_length=1000)
    cwe = models.IntegerField(default=None, null=True, blank=True)
    severity = models.CharField(max_length=200, null=True, blank=True)
    description = models.TextField(null=True, blank=True)
    mitigation = models.TextField(null=True, blank=True)
    impact = models.TextField(null=True, blank=True)
    references = models.TextField(null=True, blank=True, db_column="refs")
    numerical_severity
    """
        filtering = {
            'id': ALL,
            'title': ALL,
            'cwe': ALL,
            'severity': ALL,
            'description': ALL,
            'mitigated': ALL,
        }
        authentication = DojoApiKeyAuthentication()
        authorization = DjangoAuthorization()
        serializer = Serializer(formats=['json'])

        @property
        def validation(self):
            return ModelFormValidation(form_class=FindingTemplateForm, resource=FindingTemplateResource)


class StubFindingResource(BaseModelResource):
    reporter = fields.ForeignKey(UserResource, 'reporter', null=False)
    test = fields.ForeignKey(TestResource, 'test', null=False)

    class Meta:
        resource_name = 'stub_findings'
        queryset = Stub_Finding.objects.select_related("test")
        # deleting of findings is not allowed via UI or API.
        # Admin interface can be used for this.
        list_allowed_methods = ['get', 'post']
        detail_allowed_methods = ['get', 'post', 'put']
        include_resource_uri = True
        filtering = {
            'id': ALL,
            'title': ALL,
            'date': ALL,
            'severity': ALL,
            'description': ALL,
        }

        authentication = DojoApiKeyAuthentication()
        authorization = DjangoAuthorization()
        serializer = Serializer(formats=['json'])

        @property
        def validation(self):
            return ModelFormValidation(form_class=StubFindingForm, resource=StubFindingResource)

    def dehydrate(self, bundle):
        engagement = Engagement.objects.select_related('product'). \
            filter(test__stub_finding__id=bundle.obj.id)
        bundle.data['engagement'] = "/api/v1/engagements/%s/" % engagement[0].id
        bundle.data['product'] = \
            "/api/v1/products/%s/" % engagement[0].product.id
        return bundle


'''
    /api/v1/scansettings/
    GET [/id/], DELETE [/id/]
    Expects: no params or product_id
    Returns test: ALL or by product_id

    POST, PUT [/id/]
    Expects *addresses, *user, *date, *frequency, *email, *product
'''


class ScanSettingsResource(BaseModelResource):
    user = fields.ForeignKey(UserResource, 'user', null=False)
    product = fields.ForeignKey(ProductResource, 'product', null=False)

    class Meta:
        resource_name = 'scan_settings'
        queryset = ScanSettings.objects.all()

        list_allowed_methods = ['get', 'post']
        detail_allowed_methods = ['get', 'put', 'post', 'delete']
        include_resource_uri = True
        filtering = {
            'id': ALL,
            'date': ALL,
            'user': ALL,
            'frequency': ALL,
            'product': ALL,
            'addresses': ALL
        }

        authentication = DojoApiKeyAuthentication()
        authorization = UserScanSettingsAuthorization()
        serializer = Serializer(formats=['json'])

        @property
        def validation(self):
            return ModelFormValidation(form_class=ScanSettingsForm, resource=ScanSettingsResource)


"""
    /api/v1/ipscans/
    Not exposed via API - but used as part of
    ScanResource return values
"""


class IPScanResource(BaseModelResource):
    class Meta:
        resource_name = 'ipscans'
        queryset = IPScan.objects.all()

        list_allowed_methods = ['get']
        detail_allowed_methods = ['get']
        include_resource_uri = True
        filtering = {
            'id': ALL,
            'address': ALL,
            'services': ALL,
            'scan': ALL
        }

        authentication = DojoApiKeyAuthentication()
        authorization = DjangoAuthorization()
        serializer = Serializer(formats=['json'])


"""
    /api/v1/scans/
    GET [/id/], DELETE [/id/]
    Expects: no params
    Returns scans: ALL
    Relevant filters: ?scan_setting=?
"""


class ScanResource(BaseModelResource):
    scan_settings = fields.ForeignKey(ScanSettingsResource,
                                      'scan_settings',
                                      null=False)
    ipscans = fields.ToManyField(
        IPScanResource,
        attribute=lambda bundle: IPScan.objects.filter(
            scan__id=bundle.obj.id) if IPScan.objects.filter(
            scan__id=bundle.obj.id) != [] else [], full=True, null=True)

    class Meta:
        resource_name = 'scans'
        queryset = Scan.objects.all()

        list_allowed_methods = ['get']
        detail_allowed_methods = ['get']
        include_resource_uri = True
        filtering = {
            'id': ALL,
            'date': ALL,
            'scan_settings': ALL
        }

        authentication = DojoApiKeyAuthentication()
        authorization = UserScanAuthorization()
        serializer = Serializer(formats=['json'])


"""
    /api/v1/importscan/
    POST
    Expects
"""
class ImportScanObject(object):
    def __init__(self, initial=None):
        self.__dict__['_data'] = {}
        if initial:
            self.update(initial)

    def __getattr__(self, name):
        return self._data.get(name, None)

    def __setattr__(self, name, value):
        self.__dict__['_data'][name] = value

    def update(self, other):
        for k in other:
            self.__setattr__(k, other[k])

    def to_dict(self):
        return self._data

class ImportScanValidation(Validation):
    def is_valid(self, bundle, request=None):
        if not bundle.data:
            return {'__all__': 'You didn\'t seem to pass anything in.'}

        errors = {}

        # Make sure file is present
        if 'file' not in bundle.data:
            errors.setdefault('file', []).append('You must pass a file in to be imported')

        # Make sure scan_date matches required format
        if 'scan_date' in bundle.data:
            try:
                datetime.strptime(bundle.data['scan_date'], '%m/%d/%Y')
            except ValueError:
                errors.setdefault('scan_date', []).append("Incorrect scan_date format, should be MM/DD/YYYY")

        # Make sure scan_type and minimum_severity have valid options
        if 'eid' not in bundle.data:
            errors.setdefault('eid', []).append('eid must be given')
        else:
            # verify the eid is valid
            try:
                Engagement.objects.get(id=bundle.data['eid'])
            except ObjectDoesNotExist:
                errors.setdefault('eid', []).append('A valid eid must be supplied')
        scan_type_list = list(map(lambda x: x[0], ImportScanForm.SCAN_TYPE_CHOICES))
        if 'scan_type' in bundle.data:
            if bundle.data['scan_type'] not in scan_type_list:
                errors.setdefault('scan_type', []).append('scan_type must be one of the following: ' + ', '.join(scan_type_list))
        else:
            errors.setdefault('scan_type', []).append('A scan_type must be given so we know how to import the scan file.')
        severity_list = list(map(lambda x: x[0], SEVERITY_CHOICES))
        if 'minimum_severity' in bundle.data:
            if bundle.data['minimum_severity'] not in severity_list:
                errors.setdefault('minimum_severity', []).append('minimum_severity must be one of the following: ' + ', '.join(severity_list))

        # Make sure active and verified are booleans
        if 'active' in bundle.data:
            if bundle.data['active'] in ['false', 'False', '0']:
                bundle.data['active'] = False
            elif bundle.data['active'] in ['true', 'True', '1']:
                bundle.data['active'] = True

            if not isinstance(bundle.data['active'], bool):
                errors.setdefault('active', []).append('active must be a boolean')
        if 'verified' in bundle.data:
            if bundle.data['verified'] in ['false', 'False', '0']:
                bundle.data['verified'] = False
            elif bundle.data['verified'] in ['true', 'True', '1']:
                bundle.data['verified'] = True

            if not isinstance(bundle.data['verified'], bool):
                errors.setdefault('verified', []).append('verified must be a boolean')

        return errors

class ImportScanResource(MultipartResource, Resource):
    scan_date = fields.DateTimeField(attribute='scan_date')
    minimum_severity = fields.CharField(attribute='minimum_severity')
    active = fields.BooleanField(attribute='active')
    verified = fields.BooleanField(attribute='verified')
    scan_type = fields.CharField(attribute='scan_type')
    tags = fields.CharField(attribute='tags')
    file = fields.FileField(attribute='file')
    eid = fields.IntegerField(attribute='eid')

    class Meta:
        resource_name = 'importscan'
        fields = ['scan_date', 'minimum_severity', 'active', 'verified', 'scan_type', 'tags', 'file']
        list_allowed_methods = ['post']
        detail_allowed_methods = []
        include_resource_uri = True

        authentication = DojoApiKeyAuthentication()
        authorization = DjangoAuthorization()
        validation = ImportScanValidation()
        object_class = ImportScanObject

    def hydrate(self, bundle):
        if 'scan_date' not in bundle.data:
            bundle.data['scan_date'] = datetime.now().strftime("%m/%d/%Y")
        if 'minimum_severity' not in bundle.data:
            bundle.data['minimum_severity'] = "Info"
        if 'active' not in bundle.data:
            bundle.data['active'] = True
        if 'verified' not in bundle.data:
            bundle.data['verified'] = True

        bundle.obj.__setattr__('engagement', Engagement.objects.get(id=bundle.data['eid']))

        return bundle

    def detail_uri_kwargs(self, bundle_or_obj):
        kwargs = {}
        return kwargs

    def obj_create(self, bundle, **kwargs):
        bundle.obj = ImportScanObject(initial=kwargs)
        self.is_valid(bundle)
        if bundle.errors:
            raise ImmediateHttpResponse(response=self.error_response(bundle.request, bundle.errors))
        bundle = self.full_hydrate(bundle)

        print(bundle.obj.to_dict())

        # We now have all the options we need and will just replicate the process in views.py
        tt, t_created = Test_Type.objects.get_or_create(name=bundle.data['scan_type'])
        # will save in development environment
        environment, env_created = Development_Environment.objects.get_or_create(name="Development")
        scan_date = datetime.strptime(bundle.data['scan_date'], '%m/%d/%Y')
        t = Test(engagement=bundle.obj.__getattr__('engagement'), test_type=tt, target_start=scan_date,
                 target_end=scan_date, environment=environment, percent_complete=100)
        t.full_clean()
        t.save()
        t.tags = bundle.data['tags']

        try:
            parser = import_parser_factory(bundle.data['file'], t)
        except ValueError:
            raise NotFound("Parser ValueError")

        try:
            for item in parser.items:
                sev = item.severity
                if sev == 'Information' or sev == 'Informational':
                    sev = 'Info'

                item.severity = sev

                if Finding.SEVERITIES[sev] > Finding.SEVERITIES[bundle.data['minimum_severity']]:
                    continue

                item.test = t
                item.date = t.target_start
                item.reporter = bundle.request.user
                item.last_reviewed = datetime.now(tz=localtz)
                item.last_reviewed_by = bundle.request.user
                item.active = bundle.data['active']
                item.verified = bundle.data['verified']
                item.save()

                if hasattr(item, 'unsaved_req_resp') and len(item.unsaved_req_resp) > 0:
                    for req_resp in item.unsaved_req_resp:
                        burp_rr = BurpRawRequestResponse(finding=item,
                                                         burpRequestBase64=req_resp["req"],
                                                         burpResponseBase64=req_resp["resp"],
                                                         )
                        burp_rr.clean()
                        burp_rr.save()

                if item.unsaved_request is not None and item.unsaved_response is not None:
                    burp_rr = BurpRawRequestResponse(finding=item,
                                                     burpRequestBase64=item.unsaved_request,
                                                     burpResponseBase64=item.unsaved_response,
                                                     )
                    burp_rr.clean()
                    burp_rr.save()

                for endpoint in item.unsaved_endpoints:
                    ep, created = Endpoint.objects.get_or_create(protocol=endpoint.protocol,
                                                                 host=endpoint.host,
                                                                 path=endpoint.path,
                                                                 query=endpoint.query,
                                                                 fragment=endpoint.fragment,
                                                                 product=t.engagement.product)

                    item.endpoints.add(ep)

                if item.unsaved_tags is not None:
                    item.tags = item.unsaved_tags

        except SyntaxError:
            raise NotFound("Parser SyntaxError")

        # Everything executed fine. We successfully imported the scan.
        raise ImmediateHttpResponse(self.create_response(bundle.request, bundle,response_class = HttpCreated))<|MERGE_RESOLUTION|>--- conflicted
+++ resolved
@@ -1,16 +1,16 @@
 # see tastypie documentation at http://django-tastypie.readthedocs.org/en
 from django.core.exceptions import ImproperlyConfigured
 from tastypie import fields
+from tastypie.fields import RelatedField
 from tastypie.authentication import ApiKeyAuthentication
 from tastypie.authorization import Authorization
 from tastypie.authorization import DjangoAuthorization
 from tastypie.constants import ALL, ALL_WITH_RELATIONS
-<<<<<<< HEAD
 from tastypie.exceptions import Unauthorized, ImmediateHttpResponse, NotFound
 from tastypie.http import HttpCreated
 from tastypie.resources import ModelResource, Resource
 from tastypie.serializers import Serializer
-from tastypie.validation import CleanedDataFormValidation, Validation
+from tastypie.validation import FormValidation, Validation
 from django.core.exceptions import ObjectDoesNotExist
 from pytz import timezone
 from django.conf import settings
@@ -27,19 +27,6 @@
 from datetime import datetime
 
 localtz = timezone(settings.TIME_ZONE)
-=======
-from tastypie.exceptions import Unauthorized
-from tastypie.fields import RelatedField
-from tastypie.resources import ModelResource
-from tastypie.serializers import Serializer
-from tastypie.validation import CleanedDataFormValidation
-from tastypie.validation import FormValidation
-
-from dojo.forms import ProductForm, EngForm2, TestForm, \
-    ScanSettingsForm, FindingForm, StubFindingForm, FindingTemplateForm
-from dojo.models import Product, Engagement, Test, Finding, \
-    User, ScanSettings, IPScan, Scan, Stub_Finding, Risk_Acceptance, Finding_Template
->>>>>>> 712f78b3
 
 """
     Setup logging for the api
