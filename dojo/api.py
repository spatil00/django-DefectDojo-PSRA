# see tastypie documentation at http://django-tastypie.readthedocs.org/en
from django.core.exceptions import ImproperlyConfigured
from django.core.urlresolvers import resolve, get_script_prefix
from tastypie import fields
from tastypie.fields import RelatedField
from tastypie.authentication import ApiKeyAuthentication
from tastypie.authorization import Authorization
from tastypie.authorization import DjangoAuthorization
from tastypie.constants import ALL, ALL_WITH_RELATIONS
from tastypie.exceptions import Unauthorized, ImmediateHttpResponse, NotFound
from tastypie.http import HttpCreated
from tastypie.resources import ModelResource, Resource
from tastypie.serializers import Serializer
from tastypie.validation import FormValidation, Validation
<<<<<<< HEAD
from django.urls.exceptions import Resolver404
from pytz import timezone
=======
from django.core.exceptions import ObjectDoesNotExist
from django.utils import timezone
>>>>>>> 6377d9cd
from django.conf import settings

from dojo.models import Product, Engagement, Test, Finding, \
    User, ScanSettings, IPScan, Scan, Stub_Finding, Risk_Acceptance, \
    Finding_Template, Test_Type, Development_Environment, \
    BurpRawRequestResponse, Endpoint, Notes
from dojo.forms import ProductForm, EngForm2, TestForm, \
    ScanSettingsForm, FindingForm, StubFindingForm, FindingTemplateForm, \
    ImportScanForm, SEVERITY_CHOICES
from dojo.tools.factory import import_parser_factory
from dojo.utils import get_system_setting
from datetime import datetime

"""
    Setup logging for the api

logging.basicConfig(
    level=logging.DEBUG,
    format='[%(asctime)s] %(levelname)s [%(name)s:%(lineno)d] %(message)s',
    datefmt='%d/%b/%Y %H:%M:%S',
    filename=settings.DOJO_ROOT + '/../dojo.log',
)
logger = logging.getLogger(__name__)
"""


class ModelFormValidation(FormValidation):
    """
    Override tastypie's standard ``FormValidation`` since this does not care
    about URI to PK conversion for ``ToOneField`` or ``ToManyField``.
    """

    resource = ModelResource

    def __init__(self, **kwargs):
        if not 'resource' in kwargs:
            raise ImproperlyConfigured("You must provide a 'resource' to 'ModelFormValidation' classes.")

        self.resource = kwargs.pop('resource')

        super(ModelFormValidation, self).__init__(**kwargs)

    def _get_pk_from_resource_uri(self, resource_field, resource_uri):
        """ Return the pk of a resource URI """
        base_resource_uri = resource_field.to().get_resource_uri()
        if not resource_uri.startswith(base_resource_uri):
            raise Exception("Couldn't match resource_uri {0} with {1}".format(
                                        resource_uri, base_resource_uri))
        before, after = resource_uri.split(base_resource_uri)
        return after[:-1] if after.endswith('/') else after

    def form_args(self, bundle):
        rsc = self.resource()
        kwargs = super(ModelFormValidation, self).form_args(bundle)

        for name, rel_field in rsc.fields.items():
            data = kwargs['data']
            if not issubclass(rel_field.__class__, RelatedField):
                continue # Not a resource field
            if name in data and data[name] is not None:
                resource_uri = (data[name] if rel_field.full is False
                                            else data[name]['resource_uri'])
                pk = self._get_pk_from_resource_uri(rel_field, resource_uri)
                kwargs['data'][name] = pk

        return kwargs


class BaseModelResource(ModelResource):
    @classmethod
    def get_fields(cls, fields=None, excludes=None):
        """
         Unfortunately we must override this method because tastypie ignores
         'blank' attribute on model fields.

         Here we invoke an insane workaround hack due to metaclass inheritance
         issues:
          http://stackoverflow.com/questions/12757468/invoking-super-in-classmethod-called-from-metaclass-new
        """
        this_class = next(
            c for c in cls.__mro__
            if c.__module__ == __name__ and c.__name__ == 'BaseModelResource')
        fields = super(this_class, cls).get_fields(fields=fields,
                                                   excludes=excludes)
        if not cls._meta.object_class:
            return fields
        for django_field in cls._meta.object_class._meta.fields:
            if django_field.blank is True:
                res_field = fields.get(django_field.name, None)
                if res_field:
                    res_field.blank = True
        return fields


class MultipartResource(object):
    def deserialize(self, request, data, format=None):
        if not format:
            format = request.Meta.get('CONTENT_TYPE', 'application/json')
        if format == 'application/x-www-form-urlencoded':
            return request.POST
        if format.startswith('multipart'):
            data = request.POST.copy()
            data.update(request.FILES)
            return data

        return super(MultipartResource, self).deserialize(request, data, format)

# Authentication class - this only allows for header auth, no url parms allowed
# like parent class.


class DojoApiKeyAuthentication(ApiKeyAuthentication):
    def extract_credentials(self, request):
        if (request.META.get('HTTP_AUTHORIZATION') and
                request.META['HTTP_AUTHORIZATION'].lower().startswith('apikey ')):
            (auth_type, data) = request.META['HTTP_AUTHORIZATION'].split()

            if auth_type.lower() != 'apikey':
                raise ValueError("Incorrect authorization header.")

            username, api_key = data.split(':', 1)
        else:
            raise ValueError("Incorrect authorization header.")

        return username, api_key


# Authorization class for Product
class UserProductsOnlyAuthorization(Authorization):
    def read_list(self, object_list, bundle):
        # This assumes a ``QuerySet`` from ``ModelResource``.
        if bundle.request.user.is_staff:
            return object_list
        return object_list.filter(authorized_users__in=[bundle.request.user])

    def read_detail(self, object_list, bundle):
        # Is the requested object owned by the user?
        return (bundle.request.user.is_staff or
                bundle.request.user in bundle.obj.authorized_users)

    def create_list(self, object_list, bundle):
        # Assuming they're auto-assigned to ``user``.
        return object_list.filter(authorized_users__in=[bundle.request.user])

    def create_detail(self, object_list, bundle):
        return (bundle.request.user.is_staff or
                bundle.request.user in bundle.obj.authorized_users)

    def update_list(self, object_list, bundle):
        allowed = []

        # Since they may not all be saved, iterate over them.
        for obj in object_list:
            if (bundle.request.user.is_staff or
                        bundle.request.user in bundle.obj.authorized_users):
                allowed.append(obj)

        return allowed

    def update_detail(self, object_list, bundle):
        return (bundle.request.user.is_staff or
                bundle.request.user in bundle.obj.authorized_users)

    def delete_list(self, object_list, bundle):
        # Sorry user, no deletes for you!
        raise Unauthorized("Sorry, no deletes.")

    def delete_detail(self, object_list, bundle):
        raise Unauthorized("Sorry, no deletes.")


# Authorization class for Scan Settings
class UserScanSettingsAuthorization(Authorization):
    def read_list(self, object_list, bundle):
        # This assumes a ``QuerySet`` from ``ModelResource``.
        if bundle.request.user.is_staff:
            return object_list

        return object_list.filter(product__authorized_users__in=[
            bundle.request.user])

    def read_detail(self, object_list, bundle):
        # Is the requested object owned by the user?
        return (bundle.request.user.is_staff or
                bundle.request.user in bundle.obj.product.authorized_users)

    def create_list(self, object_list, bundle):
        # Assuming they're auto-assigned to ``user``.
        if bundle.request.user.is_staff:
            return object_list
        else:
            return object_list.filter(
                product__authorized_users__in=[bundle.request.user])

    def create_detail(self, object_list, bundle):
        return (bundle.request.user.is_staff or
                bundle.request.user in bundle.obj.product.authorized_users)

    def update_list(self, object_list, bundle):
        allowed = []

        # Since they may not all be saved, iterate over them.
        for obj in object_list:
            if (bundle.request.user.is_staff or
                        bundle.request.user in
                        bundle.obj.product.authorized_users):
                allowed.append(obj)

        return allowed

    def update_detail(self, object_list, bundle):
        return (bundle.request.user.is_staff or
                bundle.request.user in bundle.obj.product.authorized_users)

    def delete_list(self, object_list, bundle):
        return (bundle.request.user.is_staff or
                bundle.request.user in bundle.obj.product.authorized_users)

    def delete_detail(self, object_list, bundle):
        return (bundle.request.user.is_staff or
                bundle.request.user in bundle.obj.product.authorized_users)


# Authorization class for Scan Settings
class UserScanAuthorization(Authorization):
    def read_list(self, object_list, bundle):
        # This assumes a ``QuerySet`` from ``ModelResource``.
        if bundle.request.user.is_staff:
            return object_list

        return object_list.filter(
            scan_settings__product__authorized_users__in=[
                bundle.request.user])

    def read_detail(self, object_list, bundle):
        # Is the requested object owned by the user?
        return (bundle.request.user.is_staff or
                bundle.request.user in
                bundle.obj.scan_settings.product.authorized_users)

    def create_list(self, object_list, bundle):
        # Assuming they're auto-assigned to ``user``.
        if bundle.request.user.is_staff:
            return object_list
        else:
            return object_list.filter(
                scan_settings__product__authorized_users__in=[
                    bundle.request.user])

    def create_detail(self, object_list, bundle):
        return (bundle.request.user.is_staff or
                bundle.request.user in
                bundle.obj.scan_settings.product.authorized_users)

    def update_list(self, object_list, bundle):
        allowed = []

        # Since they may not all be saved, iterate over them.
        for obj in object_list:
            if (bundle.request.user.is_staff or
                        bundle.request.user in
                        bundle.obj.scan_settings.product.authorized_users):
                allowed.append(obj)

        return allowed

    def update_detail(self, object_list, bundle):
        return (bundle.request.user.is_staff or
                bundle.request.user in
                bundle.obj.scan_settings.product.authorized_users)

    def delete_list(self, object_list, bundle):
        return (bundle.request.user.is_staff or
                bundle.request.user in
                bundle.obj.scan_settings.product.authorized_users)

    def delete_detail(self, object_list, bundle):
        return (bundle.request.user.is_staff or
                bundle.request.user in
                bundle.obj.scan_settings.product.authorized_users)


"""
  Look up resource only, no update, store, delete
"""


class UserResource(BaseModelResource):
    class Meta:
        queryset = User.objects.all()
        resource_name = 'users'
        fields = ['id', 'username', 'first_name', 'last_name', 'last_login']

        list_allowed_methods = ['get']
        detail_allowed_methods = ['get']
        include_resource_uri = True
        filtering = {
            'id': ALL,
            'username': ALL,
            'first_name': ALL,
            'last_name': ALL
        }
        authorization = DjangoAuthorization()
        authentication = DojoApiKeyAuthentication()
        serializer = Serializer(formats=['json'])


"""
    POST, PUT
    Expects *product name, *description, *prod_type [1-7]
"""


class ProductResource(BaseModelResource):
    class Meta:
        resource_name = 'products'
        # disabled delete. Should not be allowed without fine authorization.
        list_allowed_methods = ['get', 'post']  # only allow get for lists
        detail_allowed_methods = ['get', 'post', 'put']
        queryset = Product.objects.all().order_by('name')
        ordering = ['name', 'id', 'description', 'findings_count', 'created',
                    'product_type_id']
        excludes = ['tid', 'manager', 'prod_manager', 'tech_contact',
                    'updated']
        include_resource_uri = True
        filtering = {
            'id': ALL,
            'name': ALL,
            'prod_type': ALL,
            'created': ALL,
            'findings_count': ALL
        }
        authentication = DojoApiKeyAuthentication()
        authorization = UserProductsOnlyAuthorization()
        serializer = Serializer(formats=['json'])

        @property
        def validation(self):
            return ModelFormValidation(form_class=ProductForm, resource=ProductResource)

    def dehydrate(self, bundle):
        try:
            bundle.data['prod_type'] = bundle.obj.prod_type
        except:
            bundle.data['prod_type'] = 'unknown'
        bundle.data['findings_count'] = bundle.obj.findings_count
        return bundle


"""
    POST, PUT [/id/]
    Expects *product *target_start, *target_end, *status[In Progress, On Hold,
    Completed], threat_model, pen_test, api_test, check_list
"""


class EngagementResource(BaseModelResource):
    product = fields.ForeignKey(ProductResource, 'product',
                                full=False, null=False)
    lead = fields.ForeignKey(UserResource, 'lead',
                             full=False, null=True)

    class Meta:
        resource_name = 'engagements'
        list_allowed_methods = ['get', 'post']
        # disabled delete for /id/
        detail_allowed_methods = ['get', 'post', 'put']
        queryset = Engagement.objects.all()
        include_resource_uri = True
        filtering = {
            'id': ALL,
            'active': ALL,
            'eng_type': ALL,
            'target_start': ALL,
            'target_end': ALL,
            'requester': ALL,
            'report_type': ALL,
            'updated': ALL,
            'threat_model': ALL,
            'api_test': ALL,
            'pen_test': ALL,
            'status': ALL,
            'product': ALL,
        }
        authentication = DojoApiKeyAuthentication()
        authorization = DjangoAuthorization()
        serializer = Serializer(formats=['json'])

        @property
        def validation(self):
            return ModelFormValidation(form_class=EngForm2, resource=EngagementResource)

    def dehydrate(self, bundle):
        if bundle.obj.eng_type is not None:
            bundle.data['eng_type'] = bundle.obj.eng_type.name
        else:
            bundle.data['eng_type'] = None
        bundle.data['product_id'] = bundle.obj.product.id
        bundle.data['report_type'] = bundle.obj.report_type
        bundle.data['requester'] = bundle.obj.requester
        return bundle


"""
    /api/v1/tests/
    GET [/id/], DELETE [/id/]
    Expects: no params or engagement_id
    Returns test: ALL or by engagement_id
    Relevant apply filter ?test_type=?, ?id=?

    POST, PUT [/id/]
    Expects *test_type, *engagement, *target_start, *target_end,
    estimated_time, actual_time, percent_complete, notes
"""


class TestResource(BaseModelResource):
    engagement = fields.ForeignKey(EngagementResource, 'engagement',
                                   full=False, null=False)

    class Meta:
        resource_name = 'tests'
        list_allowed_methods = ['get', 'post']
        # disabled delete. Should not be allowed without fine authorization.
        detail_allowed_methods = ['get', 'post', 'put']
        queryset = Test.objects.all().order_by('target_end')
        include_resource_uri = True
        filtering = {
            'id': ALL,
            'test_type': ALL,
            'target_start': ALL,
            'target_end': ALL,
            'notes': ALL,
            'percent_complete': ALL,
            'actual_time': ALL,
            'engagement': ALL,
        }
        authentication = DojoApiKeyAuthentication()
        authorization = DjangoAuthorization()
        serializer = Serializer(formats=['json'])

        @property
        def validation(self):
            return ModelFormValidation(form_class=TestForm, resource=TestResource)

    def dehydrate(self, bundle):
        bundle.data['test_type'] = bundle.obj.test_type
        return bundle


class RiskAcceptanceResource(BaseModelResource):
    class Meta:
        resource_name = 'risk_acceptances'
        list_allowed_methods = ['get']
        detail_allowed_methods = ['get']
        queryset = Risk_Acceptance.objects.all().order_by('created')


"""
    /api/v1/findings/
    GET [/id/], DELETE [/id/]
    Expects: no params or test_id
    Returns test: ALL or by test_id
    Relevant apply filter ?active=True, ?id=?, ?severity=?

    POST, PUT [/id/]
    Expects *title, *date, *severity, *description, *mitigation, *impact,
    *endpoint, *test, cwe, active, false_p, verified,
    mitigated, *reporter

"""


class FindingResource(BaseModelResource):
    reporter = fields.ForeignKey(UserResource, 'reporter', null=False)
    test = fields.ForeignKey(TestResource, 'test', null=False)
    risk_acceptance = fields.ManyToManyField(RiskAcceptanceResource, 'risk_acceptance', null=True)
    product = fields.ForeignKey(ProductResource, 'test__engagement__product', full=False, null=False)
    engagement = fields.ForeignKey(EngagementResource, 'test__engagement', full=False, null=False)

    class Meta:
        resource_name = 'findings'
        queryset = Finding.objects.select_related("test")
        # deleting of findings is not allowed via API.
        # Admin interface can be used for this.
        list_allowed_methods = ['get', 'post']
        detail_allowed_methods = ['get', 'post', 'put']
        include_resource_uri = True
        filtering = {
            'id': ALL,
            'title': ALL,
            'date': ALL,
            'severity': ALL,
            'description': ALL,
            'mitigated': ALL,
            'endpoint': ALL,
            'test': ALL_WITH_RELATIONS,
            'active': ALL,
            'verified': ALL,
            'false_p': ALL,
            'reporter': ALL,
            'url': ALL,
            'out_of_scope': ALL,
            'duplicate': ALL,
            'risk_acceptance': ALL,
            'engagement': ALL_WITH_RELATIONS,
            'product': ALL_WITH_RELATIONS
            #'build_id': ALL
        }
        authentication = DojoApiKeyAuthentication()
        authorization = DjangoAuthorization()
        serializer = Serializer(formats=['json'])

        @property
        def validation(self):
            return ModelFormValidation(form_class=FindingForm, resource=FindingResource)

    def dehydrate(self, bundle):
        engagement = Engagement.objects.select_related('product'). \
            filter(test__finding__id=bundle.obj.id)
        bundle.data['engagement'] = "/api/v1/engagements/%s/" % engagement[0].id
        bundle.data['product'] = \
            "/api/v1/products/%s/" % engagement[0].product.id
        return bundle

"""
    /api/v1/finding_templates/
    GET [/id/], DELETE [/id/]
    Expects: no params or test_id
    Returns test: ALL or by test_id
    Relevant apply filter ?active=True, ?id=?, ?severity=?

    POST, PUT [/id/]
    Expects *title, *severity, *description, *mitigation, *impact,
    *endpoint, *test, cwe, active, false_p, verified,
    mitigated, *reporter

"""


class FindingTemplateResource(BaseModelResource):

    class Meta:
        resource_name = 'finding_templates'
        queryset = Finding_Template.objects.all()
        excludes= ['numerical_severity']
        # deleting of Finding_Template is not allowed via API.
        # Admin interface can be used for this.
        list_allowed_methods = ['get', 'post']
        detail_allowed_methods = ['get', 'post', 'put']
        include_resource_uri = True
        """
        title = models.TextField(max_length=1000)
    cwe = models.IntegerField(default=None, null=True, blank=True)
    severity = models.CharField(max_length=200, null=True, blank=True)
    description = models.TextField(null=True, blank=True)
    mitigation = models.TextField(null=True, blank=True)
    impact = models.TextField(null=True, blank=True)
    references = models.TextField(null=True, blank=True, db_column="refs")
    numerical_severity
    """
        filtering = {
            'id': ALL,
            'title': ALL,
            'cwe': ALL,
            'severity': ALL,
            'description': ALL,
            'mitigated': ALL,
        }
        authentication = DojoApiKeyAuthentication()
        authorization = DjangoAuthorization()
        serializer = Serializer(formats=['json'])

        @property
        def validation(self):
            return ModelFormValidation(form_class=FindingTemplateForm, resource=FindingTemplateResource)


class StubFindingResource(BaseModelResource):
    reporter = fields.ForeignKey(UserResource, 'reporter', null=False)
    test = fields.ForeignKey(TestResource, 'test', null=False)

    class Meta:
        resource_name = 'stub_findings'
        queryset = Stub_Finding.objects.select_related("test")
        # deleting of findings is not allowed via UI or API.
        # Admin interface can be used for this.
        list_allowed_methods = ['get', 'post']
        detail_allowed_methods = ['get', 'post', 'put']
        include_resource_uri = True
        filtering = {
            'id': ALL,
            'title': ALL,
            'date': ALL,
            'severity': ALL,
            'description': ALL,
        }

        authentication = DojoApiKeyAuthentication()
        authorization = DjangoAuthorization()
        serializer = Serializer(formats=['json'])

        @property
        def validation(self):
            return ModelFormValidation(form_class=StubFindingForm, resource=StubFindingResource)

    def dehydrate(self, bundle):
        engagement = Engagement.objects.select_related('product'). \
            filter(test__stub_finding__id=bundle.obj.id)
        bundle.data['engagement'] = "/api/v1/engagements/%s/" % engagement[0].id
        bundle.data['product'] = \
            "/api/v1/products/%s/" % engagement[0].product.id
        return bundle


'''
    /api/v1/scansettings/
    GET [/id/], DELETE [/id/]
    Expects: no params or product_id
    Returns test: ALL or by product_id

    POST, PUT [/id/]
    Expects *addresses, *user, *date, *frequency, *email, *product
'''


class ScanSettingsResource(BaseModelResource):
    user = fields.ForeignKey(UserResource, 'user', null=False)
    product = fields.ForeignKey(ProductResource, 'product', null=False)

    class Meta:
        resource_name = 'scan_settings'
        queryset = ScanSettings.objects.all()

        list_allowed_methods = ['get', 'post']
        detail_allowed_methods = ['get', 'put', 'post', 'delete']
        include_resource_uri = True
        filtering = {
            'id': ALL,
            'date': ALL,
            'user': ALL,
            'frequency': ALL,
            'product': ALL,
            'addresses': ALL
        }

        authentication = DojoApiKeyAuthentication()
        authorization = UserScanSettingsAuthorization()
        serializer = Serializer(formats=['json'])

        @property
        def validation(self):
            return ModelFormValidation(form_class=ScanSettingsForm, resource=ScanSettingsResource)


"""
    /api/v1/ipscans/
    Not exposed via API - but used as part of
    ScanResource return values
"""


class IPScanResource(BaseModelResource):
    class Meta:
        resource_name = 'ipscans'
        queryset = IPScan.objects.all()

        list_allowed_methods = ['get']
        detail_allowed_methods = ['get']
        include_resource_uri = True
        filtering = {
            'id': ALL,
            'address': ALL,
            'services': ALL,
            'scan': ALL
        }

        authentication = DojoApiKeyAuthentication()
        authorization = DjangoAuthorization()
        serializer = Serializer(formats=['json'])


"""
    /api/v1/scans/
    GET [/id/], DELETE [/id/]
    Expects: no params
    Returns scans: ALL
    Relevant filters: ?scan_setting=?
"""


class ScanResource(BaseModelResource):
    scan_settings = fields.ForeignKey(ScanSettingsResource,
                                      'scan_settings',
                                      null=False)
    ipscans = fields.ToManyField(
        IPScanResource,
        attribute=lambda bundle: IPScan.objects.filter(
            scan__id=bundle.obj.id) if IPScan.objects.filter(
            scan__id=bundle.obj.id) != [] else [], full=True, null=True)

    class Meta:
        resource_name = 'scans'
        queryset = Scan.objects.all()

        list_allowed_methods = ['get']
        detail_allowed_methods = ['get']
        include_resource_uri = True
        filtering = {
            'id': ALL,
            'date': ALL,
            'scan_settings': ALL
        }

        authentication = DojoApiKeyAuthentication()
        authorization = UserScanAuthorization()
        serializer = Serializer(formats=['json'])

# Method used to get Private Key from uri, Used in the ImportScan and ReImportScan resources
def get_pk_from_uri(uri):
    prefix = get_script_prefix()
    chomped_uri = uri

    if prefix and chomped_uri.startswith(prefix):
        chomped_uri = chomped_uri[len(prefix)-1:]

    try:
        view, args, kwargs = resolve(chomped_uri)
    except Resolver404:
        raise NotFound("The URL provided '%s' was not a link to a valid resource." % uri)

    return kwargs['pk']

"""
    /api/v1/importscan/
    POST
    Expects file, scan_date, scan_type, tags, active, engagement
"""

# Create an Object that will store all the information sent to the endpoint
class ImportScanObject(object):
    def __init__(self, initial=None):
        self.__dict__['_data'] = {}
        if initial:
            self.update(initial)

    def __getattr__(self, name):
        return self._data.get(name, None)

    def __setattr__(self, name, value):
        self.__dict__['_data'][name] = value

    def update(self, other):
        for k in other:
            self.__setattr__(k, other[k])

    def to_dict(self):
        return self._data

# The default form validation was buggy so I implemented a custom validation class
class ImportScanValidation(Validation):
    def is_valid(self, bundle, request=None):
        if not bundle.data:
            return {'__all__': 'You didn\'t seem to pass anything in.'}

        errors = {}

        # Make sure file is present
        if 'file' not in bundle.data:
            errors.setdefault('file', []).append('You must pass a file in to be imported')

        # Make sure scan_date matches required format
        if 'scan_date' in bundle.data:
            try:
                datetime.strptime(bundle.data['scan_date'], '%Y-%m-%d')
            except ValueError:
                errors.setdefault('scan_date', []).append("Incorrect scan_date format, should be YYYY-MM-DD")

        # Make sure scan_type and minimum_severity have valid options
        if 'engagement' not in bundle.data:
            errors.setdefault('engagement', []).append('engagement must be given')
        else:
            # verify the engagement is valid
            try:
                get_pk_from_uri(uri=bundle.data['engagement'])
            except NotFound:
                errors.setdefault('engagement', []).append('A valid engagement must be supplied. Ex. /api/v1/engagements/1/')
        scan_type_list = list(map(lambda x: x[0], ImportScanForm.SCAN_TYPE_CHOICES))
        if 'scan_type' in bundle.data:
            if bundle.data['scan_type'] not in scan_type_list:
                errors.setdefault('scan_type', []).append('scan_type must be one of the following: ' + ', '.join(scan_type_list))
        else:
            errors.setdefault('scan_type', []).append('A scan_type must be given so we know how to import the scan file.')
        severity_list = list(map(lambda x: x[0], SEVERITY_CHOICES))
        if 'minimum_severity' in bundle.data:
            if bundle.data['minimum_severity'] not in severity_list:
                errors.setdefault('minimum_severity', []).append('minimum_severity must be one of the following: ' + ', '.join(severity_list))

        # Make sure active and verified are booleans
        if 'active' in bundle.data:
            if bundle.data['active'] in ['false', 'False', '0']:
                bundle.data['active'] = False
            elif bundle.data['active'] in ['true', 'True', '1']:
                bundle.data['active'] = True

            if not isinstance(bundle.data['active'], bool):
                errors.setdefault('active', []).append('active must be a boolean')
        if 'verified' in bundle.data:
            if bundle.data['verified'] in ['false', 'False', '0']:
                bundle.data['verified'] = False
            elif bundle.data['verified'] in ['true', 'True', '1']:
                bundle.data['verified'] = True

            if not isinstance(bundle.data['verified'], bool):
                errors.setdefault('verified', []).append('verified must be a boolean')

        return errors

class ImportScanResource(MultipartResource, Resource):
    scan_date = fields.DateTimeField(attribute='scan_date')
    minimum_severity = fields.CharField(attribute='minimum_severity')
    active = fields.BooleanField(attribute='active')
    verified = fields.BooleanField(attribute='verified')
    scan_type = fields.CharField(attribute='scan_type')
    tags = fields.CharField(attribute='tags')
    file = fields.FileField(attribute='file')
    engagement = fields.CharField(attribute='engagement')

    class Meta:
        resource_name = 'importscan'
        fields = ['scan_date', 'minimum_severity', 'active', 'verified', 'scan_type', 'tags', 'file']
        list_allowed_methods = ['post']
        detail_allowed_methods = []
        include_resource_uri = True

        authentication = DojoApiKeyAuthentication()
        authorization = DjangoAuthorization()
        validation = ImportScanValidation()
        object_class = ImportScanObject

    def hydrate(self, bundle):
        if 'scan_date' not in bundle.data:
            bundle.data['scan_date'] = datetime.now().strftime("%Y/%m/%d")
        if 'minimum_severity' not in bundle.data:
            bundle.data['minimum_severity'] = "Info"
        if 'active' not in bundle.data:
            bundle.data['active'] = True
        if 'verified' not in bundle.data:
            bundle.data['verified'] = True
        if 'tags' not in bundle.data:
            bundle.data['tags'] = ""

        bundle.obj.__setattr__('engagement_obj',
                               Engagement.objects.get(id=get_pk_from_uri(bundle.data['engagement'])))

        return bundle

    def detail_uri_kwargs(self, bundle_or_obj):
        kwargs = {}
        return kwargs

    def obj_create(self, bundle, **kwargs):
        bundle.obj = ImportScanObject(initial=kwargs)
        self.is_valid(bundle)
        if bundle.errors:
            raise ImmediateHttpResponse(response=self.error_response(bundle.request, bundle.errors))
        bundle = self.full_hydrate(bundle)

        # We now have all the options we need and will just replicate the process in views.py
        tt, t_created = Test_Type.objects.get_or_create(name=bundle.data['scan_type'])
        # will save in development environment
        environment, env_created = Development_Environment.objects.get_or_create(name="Development")
        scan_date = datetime.strptime(bundle.data['scan_date'], '%Y-%m-%d')
        t = Test(engagement=bundle.obj.__getattr__('engagement_obj'), test_type=tt, target_start=scan_date,
                 target_end=scan_date, environment=environment, percent_complete=100)
        t.full_clean()
        t.save()
        t.tags = bundle.data['tags']

        try:
            parser = import_parser_factory(bundle.data['file'], t)
        except ValueError:
            raise NotFound("Parser ValueError")

        try:
            for item in parser.items:
                sev = item.severity
                if sev == 'Information' or sev == 'Informational':
                    sev = 'Info'

                item.severity = sev

                if Finding.SEVERITIES[sev] > Finding.SEVERITIES[bundle.data['minimum_severity']]:
                    continue

                item.test = t
                item.date = t.target_start
                item.reporter = bundle.request.user
                item.last_reviewed = timezone.now()
                item.last_reviewed_by = bundle.request.user
                item.active = bundle.data['active']
                item.verified = bundle.data['verified']
                item.save()

                if hasattr(item, 'unsaved_req_resp') and len(item.unsaved_req_resp) > 0:
                    for req_resp in item.unsaved_req_resp:
                        burp_rr = BurpRawRequestResponse(finding=item,
                                                         burpRequestBase64=req_resp["req"],
                                                         burpResponseBase64=req_resp["resp"],
                                                         )
                        burp_rr.clean()
                        burp_rr.save()

                if item.unsaved_request is not None and item.unsaved_response is not None:
                    burp_rr = BurpRawRequestResponse(finding=item,
                                                     burpRequestBase64=item.unsaved_request,
                                                     burpResponseBase64=item.unsaved_response,
                                                     )
                    burp_rr.clean()
                    burp_rr.save()

                for endpoint in item.unsaved_endpoints:
                    ep, created = Endpoint.objects.get_or_create(protocol=endpoint.protocol,
                                                                 host=endpoint.host,
                                                                 path=endpoint.path,
                                                                 query=endpoint.query,
                                                                 fragment=endpoint.fragment,
                                                                 product=t.engagement.product)

                    item.endpoints.add(ep)

                if item.unsaved_tags is not None:
                    item.tags = item.unsaved_tags

        except SyntaxError:
            raise NotFound("Parser SyntaxError")

        # Everything executed fine. We successfully imported the scan.
        res = TestResource()
        uri = res.get_resource_uri(t)
        raise ImmediateHttpResponse(HttpCreated(location = uri))

# The default form validation was buggy so I implemented a custom validation class
class ReImportScanValidation(Validation):
    def is_valid(self, bundle, request=None):
        if not bundle.data:
            return {'__all__': 'You didn\'t seem to pass anything in.'}

        errors = {}

        # Make sure file is present
        if 'file' not in bundle.data:
            errors.setdefault('file', []).append('You must pass a file in to be imported')

        # Make sure scan_date matches required format
        if 'scan_date' in bundle.data:
            try:
                datetime.strptime(bundle.data['scan_date'], '%Y/%m/%d')
            except ValueError:
                errors.setdefault('scan_date', []).append("Incorrect scan_date format, should be YYYY/MM/DD")

        # Make sure scan_type and minimum_severity have valid options
        if 'test' not in bundle.data:
            errors.setdefault('test', []).append('test must be given')
        else:
            # verify the engagement is valid
            try:
                get_pk_from_uri(uri=bundle.data['test'])
            except NotFound:
                errors.setdefault('engagement', []).append('A valid engagement must be supplied. Ex. /api/v1/engagements/1/')
        scan_type_list = list(map(lambda x: x[0], ImportScanForm.SCAN_TYPE_CHOICES))
        if 'scan_type' in bundle.data:
            if bundle.data['scan_type'] not in scan_type_list:
                errors.setdefault('scan_type', []).append('scan_type must be one of the following: ' + ', '.join(scan_type_list))
        else:
            errors.setdefault('scan_type', []).append('A scan_type must be given so we know how to import the scan file.')
        severity_list = list(map(lambda x: x[0], SEVERITY_CHOICES))
        if 'minimum_severity' in bundle.data:
            if bundle.data['minimum_severity'] not in severity_list:
                errors.setdefault('minimum_severity', []).append('minimum_severity must be one of the following: ' + ', '.join(severity_list))

        # Make sure active and verified are booleans
        if 'active' in bundle.data:
            if bundle.data['active'] in ['false', 'False', '0']:
                bundle.data['active'] = False
            elif bundle.data['active'] in ['true', 'True', '1']:
                bundle.data['active'] = True

            if not isinstance(bundle.data['active'], bool):
                errors.setdefault('active', []).append('active must be a boolean')
        if 'verified' in bundle.data:
            if bundle.data['verified'] in ['false', 'False', '0']:
                bundle.data['verified'] = False
            elif bundle.data['verified'] in ['true', 'True', '1']:
                bundle.data['verified'] = True

            if not isinstance(bundle.data['verified'], bool):
                errors.setdefault('verified', []).append('verified must be a boolean')

        return errors

class ReImportScanResource(MultipartResource, Resource):
    scan_date = fields.DateTimeField(attribute='scan_date')
    minimum_severity = fields.CharField(attribute='minimum_severity')
    active = fields.BooleanField(attribute='active')
    verified = fields.BooleanField(attribute='verified')
    scan_type = fields.CharField(attribute='scan_type')
    tags = fields.CharField(attribute='tags')
    file = fields.FileField(attribute='file')
    test = fields.CharField(attribute='test')

    class Meta:
        resource_name = 'reimportscan'
        fields = ['scan_date', 'minimum_severity', 'active', 'verified', 'scan_type', 'tags', 'file']
        list_allowed_methods = ['post']
        detail_allowed_methods = []
        include_resource_uri = True

        authentication = DojoApiKeyAuthentication()
        authorization = DjangoAuthorization()
        validation = ReImportScanValidation()
        object_class = ImportScanObject

    def hydrate(self, bundle):
        if 'scan_date' not in bundle.data:
            bundle.data['scan_date'] = datetime.now().strftime("%Y/%m/%d")
        if 'minimum_severity' not in bundle.data:
            bundle.data['minimum_severity'] = "Info"
        if 'active' not in bundle.data:
            bundle.data['active'] = True
        if 'verified' not in bundle.data:
            bundle.data['verified'] = True
        if 'tags' not in bundle.data:
            bundle.data['tags'] = ""

        bundle.obj.__setattr__('test_obj',
                               Test.objects.get(id=get_pk_from_uri(bundle.data['test'])))

        return bundle

    def detail_uri_kwargs(self, bundle_or_obj):
        kwargs = {}
        return kwargs

    def obj_create(self, bundle, **kwargs):
        bundle.obj = ImportScanObject(initial=kwargs)
        self.is_valid(bundle)
        if bundle.errors:
            raise ImmediateHttpResponse(response=self.error_response(bundle.request, bundle.errors))
        bundle = self.full_hydrate(bundle)

        test = bundle.obj.__getattr__('test_obj')
        scan_type = bundle.obj.__getattr__('scan_type')
        min_sev = bundle.obj.__getattr__('minimum_severity')
        scan_date = bundle.obj.__getattr__('scan_date')
        verified = bundle.obj.__getattr__('verified')
        active = bundle.obj.__getattr__('active')

        try:
            parser = import_parser_factory(bundle.data['file'], test)
        except ValueError:
            raise NotFound("Parser ValueError")

        try:
            items = parser.items
            original_items = test.finding_set.all().values_list("id", flat=True)
            new_items = []
            mitigated_count = 0
            finding_count = 0
            finding_added_count = 0
            reactivated_count = 0
            for item in items:
                sev = item.severity
                if sev == 'Information' or sev == 'Informational':
                    sev = 'Info'

                if Finding.SEVERITIES[sev] > Finding.SEVERITIES[min_sev]:
                    continue

                if scan_type == 'Veracode Scan' or scan_type == 'Arachni Scan':
                    find = Finding.objects.filter(title=item.title,
                                                  test__id=test.id,
                                                  severity=sev,
                                                  numerical_severity=Finding.get_numerical_severity(sev),
                                                  description=item.description
                                                  )
                else:
                    find = Finding.objects.filter(title=item.title,
                                                  test__id=test.id,
                                                  severity=sev,
                                                  numerical_severity=Finding.get_numerical_severity(sev),
                                                  )

                if len(find) == 1:
                    find = find[0]
                    if find.mitigated:
                        # it was once fixed, but now back
                        find.mitigated = None
                        find.mitigated_by = None
                        find.active = True
                        find.verified = verified
                        find.save()
                        note = Notes(entry="Re-activated by %s re-upload." % scan_type,
                                     author=bundle.request.user)
                        note.save()
                        find.notes.add(note)
                        reactivated_count += 1
                    new_items.append(find.id)
                else:
                    item.test = test
                    item.date = test.target_start
                    item.reporter = bundle.request.user
                    item.last_reviewed = timezone.now()
                    item.last_reviewed_by = bundle.request.user
                    item.verified = verified
                    item.active = active
                    item.save()
                    finding_added_count += 1
                    new_items.append(item.id)
                    find = item

                    if hasattr(item, 'unsaved_req_resp') and len(item.unsaved_req_resp) > 0:
                        for req_resp in item.unsaved_req_resp:
                            burp_rr = BurpRawRequestResponse(finding=find,
                                                             burpRequestBase64=req_resp["req"],
                                                             burpResponseBase64=req_resp["resp"],
                                                             )
                            burp_rr.clean()
                            burp_rr.save()

                    if item.unsaved_request is not None and item.unsaved_response is not None:
                        burp_rr = BurpRawRequestResponse(finding=find,
                                                         burpRequestBase64=item.unsaved_request,
                                                         burpResponseBase64=item.unsaved_response,
                                                         )
                        burp_rr.clean()
                        burp_rr.save()
                if find:
                    finding_count += 1
                    for endpoint in item.unsaved_endpoints:
                        ep, created = Endpoint.objects.get_or_create(protocol=endpoint.protocol,
                                                                     host=endpoint.host,
                                                                     path=endpoint.path,
                                                                     query=endpoint.query,
                                                                     fragment=endpoint.fragment,
                                                                     product=test.engagement.product)
                        find.endpoints.add(ep)

                    if item.unsaved_tags is not None:
                        find.tags = item.unsaved_tags
            # calculate the difference
            to_mitigate = set(original_items) - set(new_items)
            for finding_id in to_mitigate:
                finding = Finding.objects.get(id=finding_id)
                finding.mitigated = datetime.combine(scan_date, timezone.now().time())
                finding.mitigated_by = bundle.request.user
                finding.active = False
                finding.save()
                note = Notes(entry="Mitigated by %s re-upload." % scan_type,
                             author=bundle.request.user)
                note.save()
                finding.notes.add(note)
                mitigated_count += 1

        except SyntaxError:
            raise NotFound("Parser SyntaxError")

        # Everything executed fine. We successfully imported the scan.
        raise ImmediateHttpResponse(HttpCreated(location = bundle.obj.__getattr__('test')))<|MERGE_RESOLUTION|>--- conflicted
+++ resolved
@@ -12,13 +12,8 @@
 from tastypie.resources import ModelResource, Resource
 from tastypie.serializers import Serializer
 from tastypie.validation import FormValidation, Validation
-<<<<<<< HEAD
 from django.urls.exceptions import Resolver404
-from pytz import timezone
-=======
-from django.core.exceptions import ObjectDoesNotExist
 from django.utils import timezone
->>>>>>> 6377d9cd
 from django.conf import settings
 
 from dojo.models import Product, Engagement, Test, Finding, \
