# #  findings
import base64
import contextlib
import copy
import json
import logging
import mimetypes
from collections import OrderedDict, defaultdict
from itertools import chain

from django.conf import settings
from django.contrib import messages
from django.core import serializers
from django.core.exceptions import PermissionDenied, ValidationError
from django.db import models
from django.db.models import Count, Q, QuerySet
from django.db.models.functions import Length
from django.db.models.query import Prefetch
from django.http import Http404, HttpRequest, HttpResponse, HttpResponseRedirect, JsonResponse, StreamingHttpResponse
from django.shortcuts import get_object_or_404, render
from django.template.defaultfilters import pluralize
from django.urls import reverse
from django.utils import formats, timezone
from django.utils.safestring import mark_safe
from django.utils.translation import gettext as _
from django.views import View
from django.views.decorators.http import require_POST
from imagekit import ImageSpec
from imagekit.processors import ResizeToFill

import dojo.finding.helper as finding_helper
import dojo.jira_link.helper as jira_helper
import dojo.risk_acceptance.helper as ra_helper
import dojo.risk_assessment.helper as risk_helper
from dojo.authorization.authorization import user_has_permission_or_403
from dojo.authorization.authorization_decorators import (
    user_has_global_permission,
    user_is_authorized,
)
from dojo.authorization.roles_permissions import Permissions
from dojo.filters import (
    AcceptedFindingFilter,
    AcceptedFindingFilterWithoutObjectLookups,
    FindingFilter,
    FindingFilterWithoutObjectLookups,
    SimilarFindingFilter,
    SimilarFindingFilterWithoutObjectLookups,
    TemplateFindingFilter,
    TestImportFilter,
    TestImportFindingActionFilter,
)
from dojo.finding.queries import get_authorized_findings
from dojo.forms import (
    ApplyFindingTemplateForm,
    ClearFindingReviewForm,
    CloseFindingForm,
    CopyFindingForm,
    DefectFindingForm,
    DeleteFindingForm,
    DeleteFindingTemplateForm,
    DeleteStubFindingForm,
    EditPlannedRemediationDateFindingForm,
    FindingBulkUpdateForm,
    FindingForm,
    FindingFormID,
    FindingTemplateForm,
    GITHUBFindingForm,
    JIRAFindingForm,
    MergeFindings,
    NoteForm,
    PromoteFindingForm,
    ReviewFindingForm,
    StubFindingForm,
    TypedNoteForm,
)
from dojo.models import (
    IMPORT_UNTOUCHED_FINDING,
    BurpRawRequestResponse,
    Cred_Mapping,
    Dojo_User,
    Endpoint,
    Endpoint_Status,
    Engagement,
    FileAccessToken,
    Finding,
    Finding_Group,
    Finding_Template,
    GITHUB_Issue,
    GITHUB_PKey,
    Note_Type,
    NoteHistory,
    Notes,
    Product,
    Stub_Finding,
    System_Settings,
    Test,
    Test_Import,
    Test_Import_Finding_Action,
    User,
    Vulnerability_Id_Template,
)
from dojo.notifications.helper import create_notification
from dojo.test.queries import get_authorized_tests
from dojo.utils import (
    FileIterWrapper,
    Product_Tab,
    add_breadcrumb,
    add_error_message_to_response,
    add_external_issue,
    add_field_errors_to_response,
    add_success_message_to_response,
    apply_cwe_to_template,
    calculate_grade,
    close_external_issue,
    do_false_positive_history,
    get_page_items,
    get_page_items_and_count,
    get_return_url,
    get_system_setting,
    get_words_for_field,
    match_finding_to_existing_findings,
    process_tag_notifications,
    redirect,
    redirect_to_return_url_or_else,
    reopen_external_issue,
    update_external_issue,
)

JFORM_PUSH_TO_JIRA_MESSAGE = "jform.push_to_jira: %s"

logger = logging.getLogger(__name__)


def prefetch_for_findings(findings, prefetch_type="all", exclude_untouched=True):
    prefetched_findings = findings
    if isinstance(
        findings, QuerySet,
    ):  # old code can arrive here with prods being a list because the query was already executed
        prefetched_findings = prefetched_findings.prefetch_related("reporter")
        prefetched_findings = prefetched_findings.prefetch_related(
            "jira_issue__jira_project__jira_instance",
        )
        prefetched_findings = prefetched_findings.prefetch_related("test__test_type")
        prefetched_findings = prefetched_findings.prefetch_related(
            "test__engagement__jira_project__jira_instance",
        )
        prefetched_findings = prefetched_findings.prefetch_related(
            "test__engagement__product__jira_project_set__jira_instance",
        )
        prefetched_findings = prefetched_findings.prefetch_related("found_by")

        # for open/active findings the following 4 prefetches are not needed
        if prefetch_type != "open":
            prefetched_findings = prefetched_findings.prefetch_related(
                "risk_acceptance_set",
            )
            prefetched_findings = prefetched_findings.prefetch_related(
                "risk_acceptance_set__accepted_findings",
            )
            prefetched_findings = prefetched_findings.prefetch_related(
                "original_finding",
            )
            prefetched_findings = prefetched_findings.prefetch_related(
                "duplicate_finding",
            )

        if exclude_untouched:
            # filter out noop reimport actions from finding status history
            prefetched_findings = prefetched_findings.prefetch_related(
                Prefetch(
                    "test_import_finding_action_set",
                    queryset=Test_Import_Finding_Action.objects.exclude(
                        action=IMPORT_UNTOUCHED_FINDING,
                    ),
                ),
            )
        else:
            prefetched_findings = prefetched_findings.prefetch_related(
                "test_import_finding_action_set",
            )
        """
        we could try to prefetch only the latest note with SubQuery and OuterRef,
        but I'm getting that MySql doesn't support limits in subqueries.
        """
        prefetched_findings = prefetched_findings.prefetch_related("notes")
        prefetched_findings = prefetched_findings.prefetch_related("tags")
        prefetched_findings = prefetched_findings.prefetch_related("endpoints")
        prefetched_findings = prefetched_findings.prefetch_related("status_finding")
        prefetched_findings = prefetched_findings.annotate(
            active_endpoint_count=Count(
                "status_finding__id", filter=Q(status_finding__mitigated=False),
            ),
        )
        prefetched_findings = prefetched_findings.annotate(
            mitigated_endpoint_count=Count(
                "status_finding__id", filter=Q(status_finding__mitigated=True),
            ),
        )
        prefetched_findings = prefetched_findings.prefetch_related("finding_group_set")
        prefetched_findings = prefetched_findings.prefetch_related(
            "test__engagement__product__members",
        )
        prefetched_findings = prefetched_findings.prefetch_related(
            "test__engagement__product__prod_type__members",
        )
        prefetched_findings = prefetched_findings.prefetch_related(
            "vulnerability_id_set",
        )
    else:
        logger.debug("unable to prefetch because query was already executed")

    return prefetched_findings


def prefetch_for_similar_findings(findings):
    prefetched_findings = findings
    if isinstance(
        findings, QuerySet,
    ):  # old code can arrive here with prods being a list because the query was already executed
        prefetched_findings = prefetched_findings.prefetch_related("reporter")
        prefetched_findings = prefetched_findings.prefetch_related(
            "jira_issue__jira_project__jira_instance",
        )
        prefetched_findings = prefetched_findings.prefetch_related("test__test_type")
        prefetched_findings = prefetched_findings.prefetch_related(
            "test__engagement__jira_project__jira_instance",
        )
        prefetched_findings = prefetched_findings.prefetch_related(
            "test__engagement__product__jira_project_set__jira_instance",
        )
        prefetched_findings = prefetched_findings.prefetch_related("found_by")
        prefetched_findings = prefetched_findings.prefetch_related(
            "risk_acceptance_set",
        )
        prefetched_findings = prefetched_findings.prefetch_related(
            "risk_acceptance_set__accepted_findings",
        )
        prefetched_findings = prefetched_findings.prefetch_related("original_finding")
        prefetched_findings = prefetched_findings.prefetch_related("duplicate_finding")
        # filter out noop reimport actions from finding status history
        prefetched_findings = prefetched_findings.prefetch_related(
            Prefetch(
                "test_import_finding_action_set",
                queryset=Test_Import_Finding_Action.objects.exclude(
                    action=IMPORT_UNTOUCHED_FINDING,
                ),
            ),
        )
        """
        we could try to prefetch only the latest note with SubQuery and OuterRef,
        but I'm getting that MySql doesn't support limits in subqueries.
        """
        prefetched_findings = prefetched_findings.prefetch_related("notes")
        prefetched_findings = prefetched_findings.prefetch_related("tags")
        prefetched_findings = prefetched_findings.prefetch_related(
            "vulnerability_id_set",
        )
    else:
        logger.debug("unable to prefetch because query was already executed")

    return prefetched_findings


class BaseListFindings:
    def __init__(
        self,
        filter_name: str = "All",
        product_id: int | None = None,
        engagement_id: int | None = None,
        test_id: int | None = None,
        order_by: str = "numerical_severity",
        prefetch_type: str = "all",
    ):
        self.filter_name = filter_name
        self.product_id = product_id
        self.engagement_id = engagement_id
        self.test_id = test_id
        self.order_by = order_by
        self.prefetch_type = prefetch_type

    def get_filter_name(self):
        if not hasattr(self, "filter_name"):
            self.filter_name = "All"
        return self.filter_name

    def get_order_by(self):
        if not hasattr(self, "order_by"):
            self.order_by = "numerical_severity"
        return self.order_by

    def get_prefetch_type(self):
        if not hasattr(self, "prefetch_type"):
            self.prefetch_type = "all"
        return self.prefetch_type

    def get_product_id(self):
        if not hasattr(self, "product_id"):
            self.product_id = None
        return self.product_id

    def get_engagement_id(self):
        if not hasattr(self, "engagement_id"):
            self.engagement_id = None
        return self.engagement_id

    def get_test_id(self):
        if not hasattr(self, "test_id"):
            self.test_id = None
        return self.test_id

    def filter_findings_by_object(self, findings: QuerySet[Finding]):
        if product_id := self.get_product_id():
            return findings.filter(test__engagement__product__id=product_id)
        if engagement_id := self.get_engagement_id():
            return findings.filter(test__engagement=engagement_id)
        if test_id := self.get_test_id():
            return findings.filter(test=test_id)
        return findings

    def filter_findings_by_filter_name(self, findings: QuerySet[Finding]):
        filter_name = self.get_filter_name()
        if filter_name == "Open":
            return findings.filter(finding_helper.OPEN_FINDINGS_QUERY)
        if filter_name == "Verified":
            return findings.filter(finding_helper.VERIFIED_FINDINGS_QUERY)
        if filter_name == "Out of Scope":
            return findings.filter(finding_helper.OUT_OF_SCOPE_FINDINGS_QUERY)
        if filter_name == "False Positive":
            return findings.filter(finding_helper.FALSE_POSITIVE_FINDINGS_QUERY)
        if filter_name == "Inactive":
            return findings.filter(finding_helper.INACTIVE_FINDINGS_QUERY)
        if filter_name == "Accepted":
            return findings.filter(finding_helper.ACCEPTED_FINDINGS_QUERY)
<<<<<<< HEAD
        elif filter_name == "Assessed":
            return findings.filter(finding_helper.ASSESSED_FINDINGS_QUERY)
        elif filter_name == "Closed":
=======
        if filter_name == "Closed":
>>>>>>> 090b2c7a
            return findings.filter(finding_helper.CLOSED_FINDINGS_QUERY)
        return findings

    def filter_findings_by_form(self, request: HttpRequest, findings: QuerySet[Finding]):
        # Set up the args for the form
        args = [request.GET, findings]
        # Set the initial form args
        kwargs = {
            "user": request.user,
            "pid": self.get_product_id(),
        }

        filter_string_matching = get_system_setting("filter_string_matching", False)
        finding_filter_class = FindingFilterWithoutObjectLookups if filter_string_matching else FindingFilter
        accepted_finding_filter_class = AcceptedFindingFilterWithoutObjectLookups if filter_string_matching else AcceptedFindingFilter
        return (
            accepted_finding_filter_class(*args, **kwargs)
            if self.get_filter_name() == "Accepted"
            else finding_filter_class(*args, **kwargs)
        )

    def get_filtered_findings(self):
        findings = get_authorized_findings(Permissions.Finding_View).order_by(self.get_order_by())
        findings = self.filter_findings_by_object(findings)
        return self.filter_findings_by_filter_name(findings)

    def get_fully_filtered_findings(self, request: HttpRequest):
        findings = self.get_filtered_findings()
        return self.filter_findings_by_form(request, findings)


class ListFindings(View, BaseListFindings):
    def get_initial_context(self, request: HttpRequest):
        context = {
            "filter_name": self.get_filter_name(),
            "show_product_column": True,
            "custom_breadcrumb": None,
            "product_tab": None,
            "jira_project": None,
            "github_config": None,
            "bulk_edit_form": FindingBulkUpdateForm(request.GET),
            "enable_table_filtering": get_system_setting("enable_ui_table_based_searching"),
            "title_words": get_words_for_field(Finding, "title"),
            "component_words": get_words_for_field(Finding, "component_name"),
        }
        # Look to see if the product was used
        if product_id := self.get_product_id():
            product = get_object_or_404(Product, id=product_id)
            user_has_permission_or_403(request.user, product, Permissions.Product_View)
            context["show_product_column"] = False
            context["product_tab"] = Product_Tab(product, title="Findings", tab="findings")
            context["jira_project"] = jira_helper.get_jira_project(product)
            if github_config := GITHUB_PKey.objects.filter(product=product).first():
                context["github_config"] = github_config.git_conf_id
        elif engagement_id := self.get_engagement_id():
            engagement = get_object_or_404(Engagement, id=engagement_id)
            user_has_permission_or_403(request.user, engagement, Permissions.Engagement_View)
            context["show_product_column"] = False
            context["product_tab"] = Product_Tab(engagement.product, title=engagement.name, tab="engagements")
            context["jira_project"] = jira_helper.get_jira_project(engagement)
            if github_config := GITHUB_PKey.objects.filter(product__engagement=engagement).first():
                context["github_config"] = github_config.git_conf_id

        return request, context

    def get_template(self):
        return "dojo/findings_list.html"

    def add_breadcrumbs(self, request: HttpRequest, context: dict):
        # show custom breadcrumb if user has filtered by exactly 1 endpoint
        if "endpoints" in request.GET:
            endpoint_ids = request.GET.getlist("endpoints", [])
            if len(endpoint_ids) == 1 and endpoint_ids[0] != "":
                endpoint_id = endpoint_ids[0]
                endpoint = get_object_or_404(Endpoint, id=endpoint_id)
                context["filter_name"] = "Vulnerable Endpoints"
                context["custom_breadcrumb"] = OrderedDict(
                    [
                        ("Endpoints", reverse("vulnerable_endpoints")),
                        (endpoint, reverse("view_endpoint", args=(endpoint.id,))),
                    ],
                )
        # Show the "All findings" breadcrumb if nothing is coming from the product or engagement
        elif not self.get_engagement_id() and not self.get_product_id():
            add_breadcrumb(title="Findings", top_level=not len(request.GET), request=request)

        return request, context

    def get(self, request: HttpRequest, product_id: int | None = None, engagement_id: int | None = None):
        # Store the product and engagement ids
        self.product_id = product_id
        self.engagement_id = engagement_id
        # Get the initial context
        request, context = self.get_initial_context(request)
        # Get the filtered findings
        filtered_findings = self.get_fully_filtered_findings(request)
        # trick to prefetch after paging to avoid huge join generated by select count(*) from Paginator
        paged_findings = get_page_items(request, filtered_findings.qs, 25)
        # prefetch the related objects in the findings
        paged_findings.object_list = prefetch_for_findings(
            paged_findings.object_list,
            self.get_prefetch_type())
        # Add some breadcrumbs
        request, context = self.add_breadcrumbs(request, context)
        # Add the filtered and paged findings into the context
        context |= {
            "findings": paged_findings,
            "filtered": filtered_findings,
        }
        # Render the view
        return render(request, self.get_template(), context)


class ListOpenFindings(ListFindings):
    def get(self, request: HttpRequest, product_id: int | None = None, engagement_id: int | None = None):
        self.filter_name = "Open"
        return super().get(request, product_id=product_id, engagement_id=engagement_id)


class ListVerifiedFindings(ListFindings):
    def get(self, request: HttpRequest, product_id: int | None = None, engagement_id: int | None = None):
        self.filter_name = "Verified"
        return super().get(request, product_id=product_id, engagement_id=engagement_id)


class ListOutOfScopeFindings(ListFindings):
    def get(self, request: HttpRequest, product_id: int | None = None, engagement_id: int | None = None):
        self.filter_name = "Out of Scope"
        return super().get(request, product_id=product_id, engagement_id=engagement_id)


class ListFalsePositiveFindings(ListFindings):
    def get(self, request: HttpRequest, product_id: int | None = None, engagement_id: int | None = None):
        self.filter_name = "False Positive"
        return super().get(request, product_id=product_id, engagement_id=engagement_id)


class ListInactiveFindings(ListFindings):
    def get(self, request: HttpRequest, product_id: int | None = None, engagement_id: int | None = None):
        self.filter_name = "Inactive"
        return super().get(request, product_id=product_id, engagement_id=engagement_id)


class ListAcceptedFindings(ListFindings):
    def get(self, request: HttpRequest, product_id: int | None = None, engagement_id: int | None = None):
        self.filter_name = "Accepted"
        return super().get(request, product_id=product_id, engagement_id=engagement_id)

class ListAssessedFindings(ListFindings):
    def get(self, request: HttpRequest, product_id: Optional[int] = None, engagement_id: Optional[int] = None):
        self.filter_name = "Assessed"
        return super().get(request, product_id=product_id, engagement_id=engagement_id)

class ListClosedFindings(ListFindings):
    def get(self, request: HttpRequest, product_id: int | None = None, engagement_id: int | None = None):
        self.filter_name = "Closed"
        self.order_by = "-mitigated"
        return super().get(request, product_id=product_id, engagement_id=engagement_id)


class ViewFinding(View):
    def get_finding(self, finding_id: int):
        finding_qs = prefetch_for_findings(Finding.objects.all(), exclude_untouched=False)
        return get_object_or_404(finding_qs, id=finding_id)

    def get_dojo_user(self, request: HttpRequest):
        user = request.user
        return get_object_or_404(Dojo_User, id=user.id)

    def get_previous_and_next_findings(self, finding: Finding):
        # Get the whole list of findings in the current test
        findings = (
            Finding.objects.filter(test=finding.test)
            .order_by("numerical_severity")
            .values_list("id", flat=True)
        )
        logger.debug(findings)
        # Set some reasonable defaults
        next_finding_id = finding.id
        prev_finding_id = finding.id
        last_pos = (len(findings)) - 1
        # get the index of the current finding
        current_finding_index = list(findings).index(finding.id)
        # Try to get the previous ID
        with contextlib.suppress(IndexError, ValueError):
            prev_finding_id = findings[current_finding_index - 1]
        # Try to get the next ID
        with contextlib.suppress(IndexError, ValueError):
            next_finding_id = findings[current_finding_index + 1]

        return {
            "prev_finding_id": prev_finding_id,
            "next_finding_id": next_finding_id,
            "findings_list": findings,
            "findings_list_lastElement": findings[last_pos],
        }

    def get_credential_objects(self, finding: Finding):
        cred = (
            Cred_Mapping.objects.filter(test=finding.test.id)
            .select_related("cred_id")
            .order_by("cred_id")
        )
        cred_engagement = (
            Cred_Mapping.objects.filter(engagement=finding.test.engagement.id)
            .select_related("cred_id")
            .order_by("cred_id")
        )
        cred_finding = (
            Cred_Mapping.objects.filter(finding=finding.id)
            .select_related("cred_id")
            .order_by("cred_id")
        )

        return {
            "cred_finding": cred_finding,
            "cred": cred,
            "cred_engagement": cred_engagement,
        }

    def get_cwe_template(self, finding: Finding):
        cwe_template = None
        with contextlib.suppress(Finding_Template.DoesNotExist):
            cwe_template = Finding_Template.objects.filter(cwe=finding.cwe).first()

        return {
            "cwe_template": cwe_template,
        }

    def get_request_response(self, finding: Finding):
        request_response = None
        burp_request = None
        burp_response = None
        try:
            request_response = BurpRawRequestResponse.objects.filter(finding=finding).first()
            if request_response is not None:
                burp_request = base64.b64decode(request_response.burpRequestBase64)
                burp_response = base64.b64decode(request_response.burpResponseBase64)
        except Exception as e:
            logger.debug(f"unsuspected error: {e}")

        return {
            "burp_request": burp_request,
            "burp_response": burp_response,
        }

    def get_test_import_data(self, request: HttpRequest, finding: Finding):
        test_imports = Test_Import.objects.filter(findings_affected=finding)
        test_import_filter = TestImportFilter(request.GET, test_imports)

        test_import_finding_actions = finding.test_import_finding_action_set
        test_import_finding_actions_count = test_import_finding_actions.all().count()
        test_import_finding_actions = test_import_finding_actions.filter(test_import__in=test_import_filter.qs)
        test_import_finding_action_filter = TestImportFindingActionFilter(request.GET, test_import_finding_actions)

        paged_test_import_finding_actions = get_page_items_and_count(request, test_import_finding_action_filter.qs, 5, prefix="test_import_finding_actions")
        paged_test_import_finding_actions.object_list = paged_test_import_finding_actions.object_list.prefetch_related("test_import")

        latest_test_import_finding_action = finding.test_import_finding_action_set.order_by("-created").first

        return {
            "test_import_filter": test_import_filter,
            "test_import_finding_action_filter": test_import_finding_action_filter,
            "paged_test_import_finding_actions": paged_test_import_finding_actions,
            "latest_test_import_finding_action": latest_test_import_finding_action,
            "test_import_finding_actions_count": test_import_finding_actions_count,
        }

    def get_similar_findings(self, request: HttpRequest, finding: Finding):
        similar_findings_enabled = get_system_setting("enable_similar_findings", True)
        if similar_findings_enabled is False:
            return {
                "similar_findings_enabled": similar_findings_enabled,
                "duplicate_cluster": duplicate_cluster(request, finding),
                "similar_findings": None,
                "similar_findings_filter": None,
            }
        # add related actions for non-similar and non-duplicate cluster members
        finding.related_actions = calculate_possible_related_actions_for_similar_finding(
            request, finding, finding,
        )
        if finding.duplicate_finding:
            finding.duplicate_finding.related_actions = (
                calculate_possible_related_actions_for_similar_finding(
                    request, finding, finding.duplicate_finding,
                )
            )
        filter_string_matching = get_system_setting("filter_string_matching", False)
        finding_filter_class = SimilarFindingFilterWithoutObjectLookups if filter_string_matching else SimilarFindingFilter
        similar_findings_filter = finding_filter_class(
            request.GET,
            queryset=get_authorized_findings(Permissions.Finding_View),
            user=request.user,
            finding=finding,
        )
        logger.debug("similar query: %s", similar_findings_filter.qs.query)
        similar_findings = get_page_items(
            request,
            similar_findings_filter.qs,
            settings.SIMILAR_FINDINGS_MAX_RESULTS,
            prefix="similar",
        )
        similar_findings.object_list = prefetch_for_similar_findings(
            similar_findings.object_list,
        )
        for similar_finding in similar_findings:
            similar_finding.related_actions = (
                calculate_possible_related_actions_for_similar_finding(
                    request, finding, similar_finding,
                )
            )

        return {
            "similar_findings_enabled": similar_findings_enabled,
            "duplicate_cluster": duplicate_cluster(request, finding),
            "similar_findings": similar_findings,
            "similar_findings_filter": similar_findings_filter,
        }

    def get_jira_data(self, finding: Finding):
        (
            can_be_pushed_to_jira,
            can_be_pushed_to_jira_error,
            error_code,
        ) = jira_helper.can_be_pushed_to_jira(finding)
        # Check the error code
        if error_code:
            logger.error(error_code)

        return {
            "can_be_pushed_to_jira": can_be_pushed_to_jira,
            "can_be_pushed_to_jira_error": can_be_pushed_to_jira_error,
        }

    def get_note_form(self, request: HttpRequest):
        # Set up the args for the form
        args = [request.POST] if request.method == "POST" else []
        # Set the initial form args
        kwargs = {}

        return NoteForm(*args, **kwargs)

    def get_typed_note_form(self, request: HttpRequest, context: dict):
        # Set up the args for the form
        args = [request.POST] if request.method == "POST" else []
        # Set the initial form args
        kwargs = {
            "available_note_types": context.get("available_note_types"),
        }

        return TypedNoteForm(*args, **kwargs)

    def get_form(self, request: HttpRequest, context: dict):
        return (
            self.get_typed_note_form(request, context)
            if context.get("note_type_activation", 0)
            else self.get_note_form(request)
        )

    def process_form(self, request: HttpRequest, finding: Finding, context: dict):
        if context["form"].is_valid():
            # Create the note object
            new_note = context["form"].save(commit=False)
            new_note.author = request.user
            new_note.date = timezone.now()
            new_note.save()
            # Add an entry to the note history
            history = NoteHistory(
                data=new_note.entry, time=new_note.date, current_editor=new_note.author,
            )
            history.save()
            new_note.history.add(history)
            # Associate the note with the finding
            finding.notes.add(new_note)
            finding.last_reviewed = new_note.date
            finding.last_reviewed_by = context["user"]
            finding.save()
            # Determine if the note should be sent to jira
            if finding.has_jira_issue:
                jira_helper.add_comment(finding, new_note)
            elif finding.has_jira_group_issue:
                jira_helper.add_comment(finding.finding_group, new_note)
            # Send the notification of the note being added
            url = request.build_absolute_uri(
                reverse("view_finding", args=(finding.id,)),
            )
            title = f"Finding: {finding.title}"
            process_tag_notifications(request, new_note, url, title)
            # Add a message to the request
            messages.add_message(
                request, messages.SUCCESS, "Note saved.", extra_tags="alert-success",
            )

            return request, True

        return request, False

    def get_initial_context(self, request: HttpRequest, finding: Finding, user: Dojo_User):
        notes = finding.notes.all()
        note_type_activation = Note_Type.objects.filter(is_active=True).count()
        available_note_types = None
        if note_type_activation:
            available_note_types = find_available_notetypes(notes)
        # Set the current context
        context = {
            "finding": finding,
            "dojo_user": user,
            "user": request.user,
            "notes": notes,
            "files": finding.files.all(),
            "note_type_activation": note_type_activation,
            "available_note_types": available_note_types,
            "enable_table_filtering": get_system_setting("enable_ui_table_based_searching"),
            "product_tab": Product_Tab(
                finding.test.engagement.product, title="View Finding", tab="findings",
            ),
        }
        # Set the form using the context, and then update the context
        form = self.get_form(request, context)
        context["form"] = form

        return context

    def get_template(self):
        return "dojo/view_finding.html"

    def get(self, request: HttpRequest, finding_id: int):
        # Get the initial objects
        finding = self.get_finding(finding_id)
        user = self.get_dojo_user(request)
        # Make sure the user is authorized
        user_has_permission_or_403(user, finding, Permissions.Finding_View)
        # Set up the initial context
        context = self.get_initial_context(request, finding, user)
        # Add in the other extras
        context |= self.get_previous_and_next_findings(finding)
        context |= self.get_credential_objects(finding)
        context |= self.get_cwe_template(finding)
        # Add in more of the other extras
        context |= self.get_request_response(finding)
        context |= self.get_similar_findings(request, finding)
        context |= self.get_test_import_data(request, finding)
        context |= self.get_jira_data(finding)
        # Render the form
        return render(request, self.get_template(), context)

    def post(self, request: HttpRequest, finding_id):
        # Get the initial objects
        finding = self.get_finding(finding_id)
        user = self.get_dojo_user(request)
        # Make sure the user is authorized
        user_has_permission_or_403(user, finding, Permissions.Finding_View)
        # Quick perms check to determine if the user has access to add a note to the finding
        user_has_permission_or_403(user, finding, Permissions.Note_Add)
        # Set up the initial context
        context = self.get_initial_context(request, finding, user)
        # Determine the validity of the form
        request, success = self.process_form(request, finding, context)
        # Handle the case of a successful form
        if success:
            return HttpResponseRedirect(reverse("view_finding", args=(finding_id,)))
        # Add in more of the other extras
        context |= self.get_request_response(finding)
        context |= self.get_similar_findings(request, finding)
        context |= self.get_test_import_data(request, finding)
        context |= self.get_jira_data(finding)
        # Render the form
        return render(request, self.get_template(), context)


class EditFinding(View):
    def get_finding(self, finding_id: int):
        return get_object_or_404(Finding, id=finding_id)

    def get_request_response(self, finding: Finding):
        req_resp = None
        if burp_rr := BurpRawRequestResponse.objects.filter(finding=finding).first():
            req_resp = (burp_rr.get_request(), burp_rr.get_response())

        return req_resp

    def get_finding_form(self, request: HttpRequest, finding: Finding):
        # Get the burp request if available
        req_resp = self.get_request_response(finding)
        # Set up the args for the form
        args = [request.POST] if request.method == "POST" else []
        # Set the initial form args
        kwargs = {
            "instance": finding,
            "req_resp": req_resp,
            "can_edit_mitigated_data": finding_helper.can_edit_mitigated_data(request.user),
            "initial": {"vulnerability_ids": "\n".join(finding.vulnerability_ids)},
        }

        return FindingForm(*args, **kwargs)

    def get_jira_form(self, request: HttpRequest, finding: Finding, finding_form: FindingForm = None):
        # Determine if jira should be used
        if (jira_project := jira_helper.get_jira_project(finding)) is not None:
            # Determine if push all findings is enabled
            push_all_findings = jira_helper.is_push_all_issues(finding)
            # Set up the args for the form
            args = [request.POST] if request.method == "POST" else []
            # Set the initial form args
            kwargs = {
                "push_all": push_all_findings,
                "prefix": "jiraform",
                "instance": finding,
                "jira_project": jira_project,
                "finding_form": finding_form,
            }

            return JIRAFindingForm(*args, **kwargs)
        return None

    def get_github_form(self, request: HttpRequest, finding: Finding):
        # Determine if github should be used
        if get_system_setting("enable_github"):
            # Ensure there is a github conf correctly configured for the product
            config_present = GITHUB_PKey.objects.filter(product=finding.test.engagement.product)
            if config_present := config_present.exclude(git_conf_id=None):
                # Set up the args for the form
                args = [request.POST] if request.method == "POST" else []
                # Set the initial form args
                kwargs = {
                    "enabled": finding.has_github_issue(),
                    "prefix": "githubform",
                }

                return GITHUBFindingForm(*args, **kwargs)
        return None

    def get_initial_context(self, request: HttpRequest, finding: Finding):
        # Get the finding form first since it is used in another place
        finding_form = self.get_finding_form(request, finding)
        return {
            "form": finding_form,
            "finding": finding,
            "jform": self.get_jira_form(request, finding, finding_form=finding_form),
            "gform": self.get_github_form(request, finding),
            "return_url": get_return_url(request),
            "product_tab": Product_Tab(
                finding.test.engagement.product, title="Edit Finding", tab="findings",
            ),
        }

    def validate_status_change(self, request: HttpRequest, finding: Finding, context: dict):
        # If the finding is already not active, skip this extra validation
        if not finding.active:
            return request
        # Validate the proper notes are added for mitigation
        if (not context["form"]["active"].value() or context["form"]["false_p"].value() or context["form"]["out_of_scope"].value()) and not context["form"]["duplicate"].value():
            note_type_activation = Note_Type.objects.filter(is_active=True).count()
            closing_disabled = 0
            if note_type_activation:
                closing_disabled = len(get_missing_mandatory_notetypes(finding))
            if closing_disabled != 0:
                error_inactive = ValidationError(
                    "Can not set a finding as inactive without adding all mandatory notes",
                    code="inactive_without_mandatory_notes",
                )
                error_false_p = ValidationError(
                    "Can not set a finding as false positive without adding all mandatory notes",
                    code="false_p_without_mandatory_notes",
                )
                error_out_of_scope = ValidationError(
                    "Can not set a finding as out of scope without adding all mandatory notes",
                    code="out_of_scope_without_mandatory_notes",
                )
                if context["form"]["active"].value() is False:
                    context["form"].add_error("active", error_inactive)
                if context["form"]["false_p"].value():
                    context["form"].add_error("false_p", error_false_p)
                if context["form"]["out_of_scope"].value():
                    context["form"].add_error("out_of_scope", error_out_of_scope)
                messages.add_message(
                    request,
                    messages.ERROR,
                    ("Can not set a finding as inactive, "
                        "false positive or out of scope without adding all mandatory notes"),
                    extra_tags="alert-danger",
                )

        return request

    def process_mitigated_data(self, request: HttpRequest, finding: Finding, context: dict):
        # If active is not checked and CAN_EDIT_MITIGATED_DATA,
        # mitigate the finding and the associated endpoints status
        if finding_helper.can_edit_mitigated_data(request.user) and ((
            context["form"]["active"].value() is False
            or context["form"]["false_p"].value()
            or context["form"]["out_of_scope"].value()
        ) and context["form"]["duplicate"].value() is False):
            now = timezone.now()
            finding.is_mitigated = True
            endpoint_status = finding.status_finding.all()
            for status in endpoint_status:
                status.mitigated_by = (
                    context["form"].cleaned_data.get("mitigated_by") or request.user
                )
                status.mitigated_time = (
                    context["form"].cleaned_data.get("mitigated") or now
                )
                status.mitigated = True
                status.last_modified = timezone.now()
                status.save()

    def process_false_positive_history(self, finding: Finding):
        if get_system_setting("false_positive_history", False):
            # If the finding is being marked as a false positive we dont need to call the
            # fp history function because it will be called by the save function
            # If finding was a false positive and is being reactivated: retroactively reactivates all equal findings
            if finding.false_p and not finding.false_p and get_system_setting("retroactive_false_positive_history"):
                logger.debug("FALSE_POSITIVE_HISTORY: Reactivating existing findings based on: %s", finding)

                existing_fp_findings = match_finding_to_existing_findings(
                    finding, product=finding.test.engagement.product,
                ).filter(false_p=True)

                for fp in existing_fp_findings:
                    logger.debug("FALSE_POSITIVE_HISTORY: Reactivating false positive %i: %s", fp.id, fp)
                    fp.active = finding.active
                    fp.verified = finding.verified
                    fp.false_p = False
                    fp.out_of_scope = finding.out_of_scope
                    fp.is_mitigated = finding.is_mitigated
                    fp.save_no_options()

    def process_burp_request_response(self, finding: Finding, context: dict):
        if "request" in context["form"].cleaned_data or "response" in context["form"].cleaned_data:
            try:
                burp_rr, _ = BurpRawRequestResponse.objects.get_or_create(finding=finding)
            except BurpRawRequestResponse.MultipleObjectsReturned:
                burp_rr = BurpRawRequestResponse.objects.filter(finding=finding).first()
            burp_rr.burpRequestBase64 = base64.b64encode(
                context["form"].cleaned_data["request"].encode(),
            )
            burp_rr.burpResponseBase64 = base64.b64encode(
                context["form"].cleaned_data["response"].encode(),
            )
            burp_rr.clean()
            burp_rr.save()

    def process_finding_form(self, request: HttpRequest, finding: Finding, context: dict):
        if context["form"].is_valid():
            # process some of the easy stuff first
            new_finding = context["form"].save(commit=False)
            new_finding.test = finding.test
            new_finding.numerical_severity = Finding.get_numerical_severity(new_finding.severity)
            new_finding.last_reviewed = timezone.now()
            new_finding.last_reviewed_by = request.user
            new_finding.tags = context["form"].cleaned_data["tags"]
            # Handle group related things
            if "group" in context["form"].cleaned_data:
                finding_group = context["form"].cleaned_data["group"]
                finding_helper.update_finding_group(new_finding, finding_group)
            # Handle risk exception related things
            if "risk_accepted" in context["form"].cleaned_data and context["form"]["risk_accepted"].value():
                if new_finding.test.engagement.product.enable_simple_risk_acceptance:
                    ra_helper.simple_risk_accept(request.user, new_finding, perform_save=False)
            else:
                if new_finding.risk_accepted:
                    ra_helper.risk_unaccept(request.user, new_finding, perform_save=False)
            # Save and add new endpoints
            finding_helper.add_endpoints(new_finding, context["form"])
            # Remove unrelated endpoints
            endpoint_status_list = Endpoint_Status.objects.filter(finding=new_finding)
            for endpoint_status in endpoint_status_list:
                if endpoint_status.endpoint not in new_finding.endpoints.all():
                    endpoint_status.delete()
            # Handle some of the other steps
            self.process_mitigated_data(request, new_finding, context)
            self.process_false_positive_history(new_finding)
            self.process_burp_request_response(new_finding, context)
            # Save the vulnerability IDs
            finding_helper.save_vulnerability_ids(new_finding, context["form"].cleaned_data["vulnerability_ids"].split())
            # Add a success message
            messages.add_message(
                request,
                messages.SUCCESS,
                "Finding saved successfully.",
                extra_tags="alert-success",
            )

            return finding, request, True
        add_error_message_to_response("The form has errors, please correct them below.")
        add_field_errors_to_response(context["form"])

        return finding, request, False

    def process_jira_form(self, request: HttpRequest, finding: Finding, context: dict):
        # Capture case if the jira not being enabled
        if context["jform"] is None:
            return request, True, False

        if context["jform"] and context["jform"].is_valid():
            jira_message = None
            logger.debug("jform.jira_issue: %s", context["jform"].cleaned_data.get("jira_issue"))
            logger.debug(JFORM_PUSH_TO_JIRA_MESSAGE, context["jform"].cleaned_data.get("push_to_jira"))
            # can't use helper as when push_all_jira_issues is True, the checkbox gets disabled and is always false
            push_all_jira_issues = jira_helper.is_push_all_issues(finding)
            push_to_jira = push_all_jira_issues or context["jform"].cleaned_data.get("push_to_jira")
            logger.debug("push_to_jira: %s", push_to_jira)
            logger.debug("push_all_jira_issues: %s", push_all_jira_issues)
            logger.debug("has_jira_group_issue: %s", finding.has_jira_group_issue)
            # if the jira issue key was changed, update database
            new_jira_issue_key = context["jform"].cleaned_data.get("jira_issue")
            # we only support linking / changing if there is no group issue
            if not finding.has_jira_group_issue:
                if finding.has_jira_issue:
                    """
                    everything in DD around JIRA integration is based on the internal id
                    of the issue in JIRA instead of on the public jira issue key.
                    I have no idea why, but it means we have to retrieve the issue from JIRA
                    to get the internal JIRA id. we can assume the issue exist,
                    which is already checked in the validation of the form
                    """
                    if not new_jira_issue_key:
                        jira_helper.finding_unlink_jira(request, finding)
                        jira_message = "Link to JIRA issue removed successfully."
                    elif new_jira_issue_key != finding.jira_issue.jira_key:
                        jira_helper.finding_unlink_jira(request, finding)
                        jira_helper.finding_link_jira(request, finding, new_jira_issue_key)
                        jira_message = "Changed JIRA link successfully."
                else:
                    if new_jira_issue_key:
                        jira_helper.finding_link_jira(request, finding, new_jira_issue_key)
                        jira_message = "Linked a JIRA issue successfully."
            # any existing finding should be updated
            push_to_jira = (
                push_to_jira
                and not (push_to_jira and finding.finding_group)
                and (finding.has_jira_issue or jira_helper.get_jira_instance(finding).finding_jira_sync)
            )
            # Determine if a message should be added
            if jira_message:
                messages.add_message(
                    request, messages.SUCCESS, jira_message, extra_tags="alert-success",
                )

            return request, True, push_to_jira
        add_field_errors_to_response(context["jform"])

        return request, False, False

    def process_github_form(self, request: HttpRequest, finding: Finding, context: dict, old_status: str):
        if "githubform-push_to_github" not in request.POST:
            return request, True

        if context["gform"].is_valid():
            if GITHUB_Issue.objects.filter(finding=finding).exists():
                update_external_issue(finding, old_status, "github")
            else:
                add_external_issue(finding, "github")

            return request, True
        add_field_errors_to_response(context["gform"])

        return request, False

    def process_forms(self, request: HttpRequest, finding: Finding, context: dict):
        form_success_list = []
        # Set vars for the completed forms
        old_status = finding.status()
        old_finding = copy.copy(finding)
        # Validate finding mitigation
        request = self.validate_status_change(request, finding, context)
        # Check the validity of the form overall
        new_finding, request, success = self.process_finding_form(request, finding, context)
        form_success_list.append(success)
        request, success, push_to_jira = self.process_jira_form(request, new_finding, context)
        form_success_list.append(success)
        request, success = self.process_github_form(request, new_finding, context, old_status)
        form_success_list.append(success)
        # Determine if all forms were successful
        all_forms_valid = all(form_success_list)
        # Check the validity of all the forms
        if all_forms_valid:
            # if we're removing the "duplicate" in the edit finding screen
            # do not relaunch deduplication, otherwise, it's never taken into account
            if old_finding.duplicate and not new_finding.duplicate:
                new_finding.duplicate_finding = None
                new_finding.save(push_to_jira=push_to_jira, dedupe_option=False)
            else:
                new_finding.save(push_to_jira=push_to_jira)
            # we only push the group after storing the finding to make sure
            # the updated data of the finding is pushed as part of the group
            if push_to_jira and finding.finding_group:
                jira_helper.push_to_jira(finding.finding_group)

        return request, all_forms_valid

    def get_template(self):
        return "dojo/edit_finding.html"

    def get(self, request: HttpRequest, finding_id: int):
        # Get the initial objects
        finding = self.get_finding(finding_id)
        # Make sure the user is authorized
        user_has_permission_or_403(request.user, finding, Permissions.Finding_Edit)
        # Set up the initial context
        context = self.get_initial_context(request, finding)
        # Render the form
        return render(request, self.get_template(), context)

    def post(self, request: HttpRequest, finding_id: int):
        # Get the initial objects
        finding = self.get_finding(finding_id)
        # Make sure the user is authorized
        user_has_permission_or_403(request.user, finding, Permissions.Finding_Edit)
        # Set up the initial context
        context = self.get_initial_context(request, finding)
        # Process the form
        request, success = self.process_forms(request, finding, context)
        # Handle the case of a successful form
        if success:
            return redirect_to_return_url_or_else(request, reverse("view_finding", args=(finding_id,)))
        # Render the form
        return render(request, self.get_template(), context)


class DeleteFinding(View):
    def get_finding(self, finding_id: int):
        return get_object_or_404(Finding, id=finding_id)

    def process_form(self, request: HttpRequest, finding: Finding, context: dict):
        if context["form"].is_valid():
            product = finding.test.engagement.product
            finding.delete()
            # Update the grade of the product async
            calculate_grade(product)
            # Add a message to the request that the finding was successfully deleted
            messages.add_message(
                request,
                messages.SUCCESS,
                "Finding deleted successfully.",
                extra_tags="alert-success",
            )

            # Note: this notification has not be moved to "@receiver(post_delete, sender=Finding)" method as many other notifications
            # Because it could generate too much noise, we keep it here only for findings created by hand in WebUI
            # TODO: but same should be implemented for API endpoint

            # Send a notification that the finding had been deleted
            create_notification(
                event="finding_deleted",
                title=f"Deletion of {finding.title}",
                description=f'The finding "{finding.title}" was deleted by {request.user}',
                product=product,
                url=request.build_absolute_uri(reverse("all_findings")),
                recipients=[finding.test.engagement.lead],
                icon="exclamation-triangle",
            )
            # return the request
            return request, True

        # Add a failure message
        messages.add_message(
            request,
            messages.ERROR,
            "Unable to delete finding, please try again.",
            extra_tags="alert-danger",
        )

        return request, False

    def post(self, request: HttpRequest, finding_id):
        # Get the initial objects
        finding = self.get_finding(finding_id)
        # Make sure the user is authorized
        user_has_permission_or_403(request.user, finding, Permissions.Finding_Delete)
        # Get the finding form
        context = {
            "form": DeleteFindingForm(request.POST, instance=finding),
        }
        # Process the form
        request, success = self.process_form(request, finding, context)
        # Handle the case of a successful form
        if success:
            return redirect_to_return_url_or_else(request, reverse("view_test", args=(finding.test.id,)))
        raise PermissionDenied


@user_is_authorized(Finding, Permissions.Finding_Edit, "fid")
def close_finding(request, fid):
    finding = get_object_or_404(Finding, id=fid)
    # in order to close a finding, we need to capture why it was closed
    # we can do this with a Note
    note_type_activation = Note_Type.objects.filter(is_active=True)
    if len(note_type_activation):
        missing_note_types = get_missing_mandatory_notetypes(finding)
    else:
        missing_note_types = note_type_activation
    form = CloseFindingForm(missing_note_types=missing_note_types)
    if request.method == "POST":
        form = CloseFindingForm(request.POST, missing_note_types=missing_note_types)

        close_external_issue(finding, "Closed by defectdojo", "github")

        if form.is_valid():
            now = timezone.now()
            new_note = form.save(commit=False)
            new_note.author = request.user
            new_note.date = form.cleaned_data.get("mitigated") or now
            new_note.save()
            finding.notes.add(new_note)

            messages.add_message(
                request, messages.SUCCESS, "Note Saved.", extra_tags="alert-success",
            )

            if len(missing_note_types) <= 1:
                finding.active = False
                now = timezone.now()
                finding.mitigated = form.cleaned_data.get("mitigated") or now
                finding.mitigated_by = (
                    form.cleaned_data.get("mitigated_by") or request.user
                )
                finding.is_mitigated = True
                finding.under_review = False
                finding.last_reviewed = finding.mitigated
                finding.last_reviewed_by = request.user
                finding.false_p = form.cleaned_data.get("false_p", False)
                finding.out_of_scope = form.cleaned_data.get("out_of_scope", False)
                finding.duplicate = form.cleaned_data.get("duplicate", False)
                endpoint_status = finding.status_finding.all()
                for status in endpoint_status:
                    status.mitigated_by = (
                        form.cleaned_data.get("mitigated_by") or request.user
                    )
                    status.mitigated_time = form.cleaned_data.get("mitigated") or now
                    status.mitigated = True
                    status.last_modified = timezone.now()
                    status.save()
                # Clear the risk acceptance, if present
                ra_helper.risk_unaccept(request.user, finding)

                # Manage the jira status changes
                push_to_jira = False
                # Determine if the finding is in a group. if so, not push to jira
                finding_in_group = finding.has_finding_group
                # Check if there is a jira issue that needs to be updated
                jira_issue_exists = finding.has_jira_issue or (finding.finding_group and finding.finding_group.has_jira_issue)
                # fetch the project
                jira_instance = jira_helper.get_jira_instance(finding)
                jira_project = jira_helper.get_jira_project(finding)
                # Only push if the finding is not in a group
                if jira_issue_exists:
                    # Determine if any automatic sync should occur
                    push_to_jira = jira_helper.is_push_all_issues(finding) or jira_instance.finding_jira_sync
                    # Add the closing note
                    if (jira_project.push_notes or push_to_jira) and not finding_in_group:
                        jira_helper.add_comment(finding, new_note, force_push=True)
                # Save the finding
                finding.save(push_to_jira=(push_to_jira and not finding_in_group))
                # we only push the group after saving the finding to make sure
                # the updated data of the finding is pushed as part of the group
                if push_to_jira and finding_in_group:
                    jira_helper.push_to_jira(finding.finding_group)

                messages.add_message(
                    request,
                    messages.SUCCESS,
                    "Finding closed.",
                    extra_tags="alert-success",
                )

                # Note: this notification has not be moved to "@receiver(pre_save, sender=Finding)" method as many other notifications
                # Because it could generate too much noise, we keep it here only for findings created by hand in WebUI
                # TODO: but same should be implemented for API endpoint

                create_notification(
                    event="finding_closed",
                    title=_("Closing of %s") % finding.title,
                    finding=finding,
                    description=f'The finding "{finding.title}" was closed by {request.user}',
                    url=reverse("view_finding", args=(finding.id,)),
                )
                return HttpResponseRedirect(
                    reverse("view_test", args=(finding.test.id,)),
                )
            return HttpResponseRedirect(
                reverse("close_finding", args=(finding.id,)),
            )

    product_tab = Product_Tab(
        finding.test.engagement.product, title="Close", tab="findings",
    )

    return render(
        request,
        "dojo/close_finding.html",
        {
            "finding": finding,
            "product_tab": product_tab,
            "active_tab": "findings",
            "user": request.user,
            "form": form,
            "note_types": missing_note_types,
        },
    )


@user_is_authorized(Finding, Permissions.Finding_Edit, "fid")
def defect_finding_review(request, fid):
    finding = get_object_or_404(Finding, id=fid)
    # in order to close a finding, we need to capture why it was closed
    # we can do this with a Note
    if request.method == "POST":
        form = DefectFindingForm(request.POST)
        if form.is_valid():
            now = timezone.now()
            new_note = form.save(commit=False)
            new_note.author = request.user
            new_note.date = now
            new_note.save()
            finding.notes.add(new_note)
            finding.under_review = False
            defect_choice = form.cleaned_data["defect_choice"]

            if defect_choice == "Close Finding":
                finding.active = False
                finding.verified = True
                finding.mitigated = now
                finding.mitigated_by = request.user
                finding.is_mitigated = True
                finding.last_reviewed = finding.mitigated
                finding.last_reviewed_by = request.user
                finding.endpoints.clear()
            else:
                finding.active = True
                finding.verified = True
                finding.mitigated = None
                finding.mitigated_by = None
                finding.is_mitigated = False
                finding.last_reviewed = now
                finding.last_reviewed_by = request.user

            # Manage the jira status changes
            push_to_jira = False
            # Determine if the finding is in a group. if so, not push to jira
            finding_in_group = finding.has_finding_group
            # Check if there is a jira issue that needs to be updated
            jira_issue_exists = finding.has_jira_issue or (finding.finding_group and finding.finding_group.has_jira_issue)
            # Only push if the finding is not in a group
            if jira_issue_exists:
                # Determine if any automatic sync should occur
                push_to_jira = jira_helper.is_push_all_issues(finding) \
                    or jira_helper.get_jira_instance(finding).finding_jira_sync
            # Add the closing note
            if push_to_jira and not finding_in_group:
                if defect_choice == "Close Finding":
                    new_note.entry = new_note.entry + "\nJira issue set to resolved."
                else:
                    new_note.entry = new_note.entry + "\nJira issue re-opened."
                jira_helper.add_comment(finding, new_note, force_push=True)
            # Save the finding
            finding.save(push_to_jira=(push_to_jira and not finding_in_group))

            # we only push the group after saving the finding to make sure
            # the updated data of the finding is pushed as part of the group
            if push_to_jira and finding_in_group:
                jira_helper.push_to_jira(finding.finding_group)

            messages.add_message(
                request, messages.SUCCESS, "Defect Reviewed", extra_tags="alert-success",
            )
            return HttpResponseRedirect(reverse("view_test", args=(finding.test.id,)))

    else:
        form = DefectFindingForm()

    product_tab = Product_Tab(
        finding.test.engagement.product, title="Jira Status Review", tab="findings",
    )

    return render(
        request,
        "dojo/defect_finding_review.html",
        {
            "finding": finding,
            "product_tab": product_tab,
            "user": request.user,
            "form": form,
        },
    )


@user_is_authorized(
    Finding,
    Permissions.Finding_Edit,
    "fid",
)
def reopen_finding(request, fid):
    finding = get_object_or_404(Finding, id=fid)
    finding.active = True
    finding.mitigated = None
    finding.mitigated_by = request.user
    finding.is_mitigated = False
    finding.last_reviewed = finding.mitigated
    finding.last_reviewed_by = request.user
    finding.under_review = False
    endpoint_status = finding.status_finding.all()
    for status in endpoint_status:
        status.mitigated_by = None
        status.mitigated_time = None
        status.mitigated = False
        status.last_modified = timezone.now()
        status.save()
    # Clear the risk acceptance, if present
    ra_helper.risk_unaccept(request.user, finding)

    # Manage the jira status changes
    push_to_jira = False
    # Determine if the finding is in a group. if so, not push to jira
    finding_in_group = finding.has_finding_group
    # Check if there is a jira issue that needs to be updated
    jira_issue_exists = finding.has_jira_issue or (finding.finding_group and finding.finding_group.has_jira_issue)
    # Only push if the finding is not in a group
    if jira_issue_exists:
        # Determine if any automatic sync should occur
        push_to_jira = jira_helper.is_push_all_issues(finding) \
            or jira_helper.get_jira_instance(finding).finding_jira_sync
    # Save the finding
    finding.save(push_to_jira=(push_to_jira and not finding_in_group))

    # we only push the group after saving the finding to make sure
    # the updated data of the finding is pushed as part of the group
    if push_to_jira and finding_in_group:
        jira_helper.push_to_jira(finding.finding_group)

    reopen_external_issue(finding, "re-opened by defectdojo", "github")

    messages.add_message(
        request, messages.SUCCESS, "Finding Reopened.", extra_tags="alert-success",
    )

    # Note: this notification has not be moved to "@receiver(pre_save, sender=Finding)" method as many other notifications
    # Because it could generate too much noise, we keep it here only for findings created by hand in WebUI
    # TODO: but same should be implemented for API endpoint

    create_notification(
        event="finding_reopened",
        title=_("Reopening of %s") % finding.title,
        finding=finding,
        description=f'The finding "{finding.title}" was reopened by {request.user}',
        url=reverse("view_finding", args=(finding.id,)),
    )
    return HttpResponseRedirect(reverse("view_finding", args=(finding.id,)))


@user_is_authorized(Finding, Permissions.Finding_Edit, "fid")
def apply_template_cwe(request, fid):
    finding = get_object_or_404(Finding, id=fid)
    if request.method == "POST":
        form = FindingFormID(request.POST, instance=finding)
        if form.is_valid():
            finding = apply_cwe_to_template(finding)
            finding.save()
            messages.add_message(
                request,
                messages.SUCCESS,
                "Finding CWE template applied successfully.",
                extra_tags="alert-success",
            )
            return HttpResponseRedirect(reverse("view_finding", args=(fid,)))
        messages.add_message(
            request,
            messages.ERROR,
            "Unable to apply CWE template finding, please try again.",
            extra_tags="alert-danger",
        )
        return None
    raise PermissionDenied


@user_is_authorized(Finding, Permissions.Finding_Edit, "fid")
def copy_finding(request, fid):
    finding = get_object_or_404(Finding, id=fid)
    product = finding.test.engagement.product
    tests = get_authorized_tests(Permissions.Test_Edit).filter(
        engagement=finding.test.engagement,
    )
    form = CopyFindingForm(tests=tests)

    if request.method == "POST":
        form = CopyFindingForm(request.POST, tests=tests)
        if form.is_valid():
            test = form.cleaned_data.get("test")
            product = finding.test.engagement.product
            finding_copy = finding.copy(test=test)
            calculate_grade(product)
            messages.add_message(
                request,
                messages.SUCCESS,
                "Finding Copied successfully.",
                extra_tags="alert-success",
            )
            create_notification(
                event="finding_copied",  # TODO: - if 'copy' functionality will be supported by API as well, 'create_notification' needs to be migrated to place where it will be able to cover actions from both interfaces
                title=_("Copying of %s") % finding.title,
                description=f'The finding "{finding.title}" was copied by {request.user} to {test.title}',
                product=product,
                url=request.build_absolute_uri(
                    reverse("copy_finding", args=(finding_copy.id,)),
                ),
                recipients=[finding.test.engagement.lead],
                icon="exclamation-triangle",
            )
            return redirect_to_return_url_or_else(
                request, reverse("view_test", args=(test.id,)),
            )
        messages.add_message(
            request,
            messages.ERROR,
            "Unable to copy finding, please try again.",
            extra_tags="alert-danger",
        )

    product_tab = Product_Tab(product, title="Copy Finding", tab="findings")
    return render(
        request,
        "dojo/copy_object.html",
        {
            "source": finding,
            "source_label": "Finding",
            "destination_label": "Test",
            "product_tab": product_tab,
            "form": form,
        },
    )


@user_is_authorized(Finding, Permissions.Finding_Edit, "fid")
def remediation_date(request, fid):
    finding = get_object_or_404(Finding, id=fid)
    user = get_object_or_404(Dojo_User, id=request.user.id)

    if request.method == "POST":
        form = EditPlannedRemediationDateFindingForm(request.POST)

        if form.is_valid():
            finding.planned_remediation_date = request.POST.get(
                "planned_remediation_date", "",
            )
            finding.save()
            messages.add_message(
                request,
                messages.SUCCESS,
                "Finding Planned Remediation Date saved.",
                extra_tags="alert-success",
            )
            return HttpResponseRedirect(reverse("view_finding", args=(finding.id,)))

    else:
        form = EditPlannedRemediationDateFindingForm(finding=finding)

    product_tab = Product_Tab(
        finding.test.engagement.product,
        title="Planned Remediation Date",
        tab="findings",
    )

    return render(
        request,
        "dojo/remediation_date.html",
        {"finding": finding, "product_tab": product_tab, "user": user, "form": form},
    )


@user_is_authorized(Finding, Permissions.Finding_Edit, "fid")
def touch_finding(request, fid):
    finding = get_object_or_404(Finding, id=fid)
    finding.last_reviewed = timezone.now()
    finding.last_reviewed_by = request.user
    finding.save()
    return redirect_to_return_url_or_else(
        request, reverse("view_finding", args=(finding.id,)),
    )


@user_is_authorized(Finding, Permissions.Risk_Acceptance, "fid")
def simple_risk_accept(request, fid):
    finding = get_object_or_404(Finding, id=fid)

    if not finding.test.engagement.product.enable_simple_risk_acceptance:
        raise PermissionDenied

    ra_helper.simple_risk_accept(request.user, finding)

    messages.add_message(
        request, messages.WARNING, "Finding risk accepted.", extra_tags="alert-success",
    )

    return redirect_to_return_url_or_else(
        request, reverse("view_finding", args=(finding.id,)),
    )


@user_is_authorized(Finding, Permissions.Risk_Acceptance, "fid")
def risk_unaccept(request, fid):
    finding = get_object_or_404(Finding, id=fid)
    ra_helper.risk_unaccept(request.user, finding)

    messages.add_message(
        request,
        messages.WARNING,
        "Finding risk unaccepted.",
        extra_tags="alert-success",
    )

    return redirect_to_return_url_or_else(
        request, reverse("view_finding", args=(finding.id,)),
    )


@user_is_authorized(Finding, Permissions.Finding_View, "fid")
def request_finding_review(request, fid):
    finding = get_object_or_404(Finding, id=fid)
    user = get_object_or_404(Dojo_User, id=request.user.id)
    form = ReviewFindingForm(finding=finding, user=user)
    # in order to review a finding, we need to capture why a review is needed
    # we can do this with a Note
    if request.method == "POST":
        form = ReviewFindingForm(request.POST, finding=finding, user=user)

        if form.is_valid():
            now = timezone.now()
            new_note = Notes()
            new_note.entry = "Review Request: " + form.cleaned_data["entry"]
            new_note.private = True
            new_note.author = request.user
            new_note.date = now
            new_note.save()
            finding.notes.add(new_note)
            finding.active = True
            finding.verified = False
            finding.is_mitigated = False
            finding.under_review = True
            finding.review_requested_by = user
            finding.last_reviewed = now
            finding.last_reviewed_by = request.user

            reviewers = form.cleaned_data["reviewers"]
            finding.reviewers.set(reviewers)

            # Manage the jira status changes
            push_to_jira = False
            # Determine if the finding is in a group. if so, not push to jira
            finding_in_group = finding.has_finding_group
            # Check if there is a jira issue that needs to be updated
            jira_issue_exists = finding.has_jira_issue or (finding.finding_group and finding.finding_group.has_jira_issue)
            # Only push if the finding is not in a group
            if jira_issue_exists:
                # Determine if any automatic sync should occur
                push_to_jira = jira_helper.is_push_all_issues(finding) \
                    or jira_helper.get_jira_instance(finding).finding_jira_sync
            # Add the closing note
            if push_to_jira and not finding_in_group:
                jira_helper.add_comment(finding, new_note, force_push=True)
            # Save the finding
            finding.save(push_to_jira=(push_to_jira and not finding_in_group))

            # we only push the group after saving the finding to make sure
            # the updated data of the finding is pushed as part of the group
            if push_to_jira and finding_in_group:
                jira_helper.push_to_jira(finding.finding_group)

            reviewers = Dojo_User.objects.filter(id__in=form.cleaned_data["reviewers"])
            reviewers_string = ", ".join([str(user) for user in reviewers])
            reviewers_usernames = [user.username for user in reviewers]
            logger.debug(f"Asking {reviewers_string} for review")

            create_notification(
                event="review_requested",  # TODO: - if 'review_requested' functionality will be supported by API as well, 'create_notification' needs to be migrated to place where it will be able to cover actions from both interfaces
                title="Finding review requested",
                requested_by=user,
                note=new_note,
                finding=finding,
                reviewers=reviewers,
                recipients=reviewers_usernames,
                description=f'User {user.get_full_name()} has requested that user(s) {reviewers_string} review the finding "{finding.title}" for accuracy:\n\n{new_note}',
                icon="check",
                url=reverse("view_finding", args=(finding.id,)),
            )

            messages.add_message(
                request,
                messages.SUCCESS,
                "Finding marked for review and reviewers notified.",
                extra_tags="alert-success",
            )
            return HttpResponseRedirect(reverse("view_finding", args=(finding.id,)))

    product_tab = Product_Tab(
        finding.test.engagement.product, title="Review Finding", tab="findings",
    )

    return render(
        request,
        "dojo/review_finding.html",
        {"finding": finding, "product_tab": product_tab, "user": user, "form": form, "enable_table_filtering": get_system_setting("enable_ui_table_based_searching")},
    )


@user_is_authorized(Finding, Permissions.Finding_Edit, "fid")
def clear_finding_review(request, fid):
    finding = get_object_or_404(Finding, id=fid)
    user = get_object_or_404(Dojo_User, id=request.user.id)
    # If the user wanting to clear the review is not the user who requested
    # the review or one of the users requested to provide the review, then
    # do not allow the user to clear the review.
    if user != finding.review_requested_by and user not in finding.reviewers.all():
        raise PermissionDenied

    # in order to clear a review for a finding, we need to capture why and how it was reviewed
    # we can do this with a Note
    if request.method == "POST":
        form = ClearFindingReviewForm(request.POST, instance=finding)

        if form.is_valid():
            now = timezone.now()
            new_note = Notes()
            new_note.entry = "Review Cleared: " + form.cleaned_data["entry"]
            new_note.author = request.user
            new_note.date = now
            new_note.save()

            finding = form.save(commit=False)

            if finding.is_mitigated:
                finding.mitigated = now
                finding.mitigated_by = request.user
            finding.under_review = False
            finding.last_reviewed = now
            finding.last_reviewed_by = request.user

            finding.reviewers.set([])
            finding.notes.add(new_note)

            # Manage the jira status changes
            push_to_jira = False
            # Determine if the finding is in a group. if so, not push to jira
            finding_in_group = finding.has_finding_group
            # Check if there is a jira issue that needs to be updated
            jira_issue_exists = finding.has_jira_issue or (finding.finding_group and finding.finding_group.has_jira_issue)
            # Only push if the finding is not in a group
            if jira_issue_exists:
                # Determine if any automatic sync should occur
                push_to_jira = jira_helper.is_push_all_issues(finding) \
                    or jira_helper.get_jira_instance(finding).finding_jira_sync
            # Add the closing note
            if push_to_jira and not finding_in_group:
                jira_helper.add_comment(finding, new_note, force_push=True)
            # Save the finding
            finding.save(push_to_jira=(push_to_jira and not finding_in_group))

            # we only push the group after saving the finding to make sure
            # the updated data of the finding is pushed as part of the group
            if push_to_jira and finding_in_group:
                jira_helper.push_to_jira(finding.finding_group)

            messages.add_message(
                request,
                messages.SUCCESS,
                "Finding review has been updated successfully.",
                extra_tags="alert-success",
            )
            return HttpResponseRedirect(reverse("view_finding", args=(finding.id,)))

    else:
        form = ClearFindingReviewForm(instance=finding)

    product_tab = Product_Tab(
        finding.test.engagement.product, title="Clear Finding Review", tab="findings",
    )

    return render(
        request,
        "dojo/clear_finding_review.html",
        {"finding": finding, "product_tab": product_tab, "user": user, "form": form},
    )


@user_has_global_permission(Permissions.Finding_Add)
def mktemplate(request, fid):
    finding = get_object_or_404(Finding, id=fid)
    templates = Finding_Template.objects.filter(title=finding.title)
    if len(templates) > 0:
        messages.add_message(
            request,
            messages.ERROR,
            "A finding template with that title already exists.",
            extra_tags="alert-danger",
        )
    else:
        template = Finding_Template(
            title=finding.title,
            cwe=finding.cwe,
            cvssv3=finding.cvssv3,
            severity=finding.severity,
            description=finding.description,
            mitigation=finding.mitigation,
            impact=finding.impact,
            references=finding.references,
            numerical_severity=finding.numerical_severity,
            tags=finding.tags.all(),
        )
        template.save()
        template.tags = finding.tags.all()

        for vulnerability_id in finding.vulnerability_ids:
            Vulnerability_Id_Template(
                finding_template=template, vulnerability_id=vulnerability_id,
            ).save()

        messages.add_message(
            request,
            messages.SUCCESS,
            mark_safe(
                'Finding template added successfully. You may edit it <a href="{}">here</a>.'.format(reverse("edit_template", args=(template.id,))),
            ),
            extra_tags="alert-success",
        )
    return HttpResponseRedirect(reverse("view_finding", args=(finding.id,)))


@user_is_authorized(Finding, Permissions.Finding_Edit, "fid")
def find_template_to_apply(request, fid):
    finding = get_object_or_404(Finding, id=fid)
    test = get_object_or_404(Test, id=finding.test.id)
    templates_by_cve = (
        Finding_Template.objects.annotate(
            cve_len=Length("cve"), order=models.Value(1, models.IntegerField()),
        )
        .filter(cve=finding.cve, cve_len__gt=0)
        .order_by("-last_used")
    )
    if templates_by_cve.count() == 0:
        templates_by_last_used = (
            Finding_Template.objects.all()
            .order_by("-last_used")
            .annotate(
                cve_len=Length("cve"), order=models.Value(2, models.IntegerField()),
            )
        )
        templates = templates_by_last_used
    else:
        templates_by_last_used = (
            Finding_Template.objects.all()
            .exclude(cve=finding.cve)
            .order_by("-last_used")
            .annotate(
                cve_len=Length("cve"), order=models.Value(2, models.IntegerField()),
            )
        )
        templates = templates_by_last_used.union(templates_by_cve).order_by(
            "order", "-last_used",
        )

    templates = TemplateFindingFilter(request.GET, queryset=templates)
    paged_templates = get_page_items(request, templates.qs, 25)

    # just query all templates as this weird ordering above otherwise breaks Django ORM
    title_words = get_words_for_field(Finding_Template, "title")
    product_tab = Product_Tab(
        test.engagement.product, title="Apply Template to Finding", tab="findings",
    )
    return render(
        request,
        "dojo/templates.html",
        {
            "templates": paged_templates,
            "product_tab": product_tab,
            "filtered": templates,
            "title_words": title_words,
            "tid": test.id,
            "fid": fid,
            "add_from_template": False,
            "apply_template": True,
        },
    )


@user_is_authorized(Finding, Permissions.Finding_Edit, "fid")
def choose_finding_template_options(request, tid, fid):
    finding = get_object_or_404(Finding, id=fid)
    template = get_object_or_404(Finding_Template, id=tid)
    data = finding.__dict__
    # Not sure what's going on here, just leave same as with django-tagging
    data["tags"] = [tag.name for tag in template.tags.all()]
    data["vulnerability_ids"] = "\n".join(finding.vulnerability_ids)

    form = ApplyFindingTemplateForm(data=data, template=template)
    product_tab = Product_Tab(
        finding.test.engagement.product,
        title="Finding Template Options",
        tab="findings",
    )
    return render(
        request,
        "dojo/apply_finding_template.html",
        {
            "finding": finding,
            "product_tab": product_tab,
            "template": template,
            "form": form,
            "finding_tags": [tag.name for tag in finding.tags.all()],
        },
    )


@user_is_authorized(Finding, Permissions.Finding_Edit, "fid")
def apply_template_to_finding(request, fid, tid):
    finding = get_object_or_404(Finding, id=fid)
    template = get_object_or_404(Finding_Template, id=tid)

    if request.method == "POST":
        form = ApplyFindingTemplateForm(data=request.POST)

        if form.is_valid():
            template.last_used = timezone.now()
            template.save()
            finding.title = form.cleaned_data["title"]
            finding.cwe = form.cleaned_data["cwe"]
            finding.severity = form.cleaned_data["severity"]
            finding.description = form.cleaned_data["description"]
            finding.mitigation = form.cleaned_data["mitigation"]
            finding.impact = form.cleaned_data["impact"]
            finding.references = form.cleaned_data["references"]
            finding.last_reviewed = timezone.now()
            finding.last_reviewed_by = request.user
            finding.tags = form.cleaned_data["tags"]

            finding.cve = None
            finding_helper.save_vulnerability_ids(
                finding, form.cleaned_data["vulnerability_ids"].split(),
            )

            finding.save()
        else:
            messages.add_message(
                request,
                messages.ERROR,
                "There appears to be errors on the form, please correct below.",
                extra_tags="alert-danger",
            )
            product_tab = Product_Tab(
                finding.test.engagement.product,
                title="Apply Finding Template",
                tab="findings",
            )
            return render(
                request,
                "dojo/apply_finding_template.html",
                {
                    "finding": finding,
                    "product_tab": product_tab,
                    "template": template,
                    "form": form,
                },
            )

        return HttpResponseRedirect(reverse("view_finding", args=(finding.id,)))
    return HttpResponseRedirect(reverse("view_finding", args=(finding.id,)))


@user_is_authorized(Test, Permissions.Finding_Add, "tid")
def add_stub_finding(request, tid):
    test = get_object_or_404(Test, id=tid)
    if request.method == "POST":
        form = StubFindingForm(request.POST)
        if form.is_valid():
            stub_finding = form.save(commit=False)
            stub_finding.test = test
            stub_finding.reporter = request.user
            stub_finding.save()
            messages.add_message(
                request,
                messages.SUCCESS,
                "Stub Finding created successfully.",
                extra_tags="alert-success",
            )
            if request.headers.get("x-requested-with") == "XMLHttpRequest":
                data = {
                    "message": "Stub Finding created successfully.",
                    "id": stub_finding.id,
                    "severity": "None",
                    "date": formats.date_format(stub_finding.date, "DATE_FORMAT"),
                }
                return HttpResponse(json.dumps(data))
        else:
            if request.headers.get("x-requested-with") == "XMLHttpRequest":
                data = {
                    "message": "Stub Finding form has error, please revise and try again.",
                }
                return HttpResponse(json.dumps(data))

            messages.add_message(
                request,
                messages.ERROR,
                "Stub Finding form has error, please revise and try again.",
                extra_tags="alert-danger",
            )
    add_breadcrumb(title="Add Stub Finding", top_level=False, request=request)
    return HttpResponseRedirect(reverse("view_test", args=(tid,)))


@user_is_authorized(Stub_Finding, Permissions.Finding_Delete, "fid")
def delete_stub_finding(request, fid):
    finding = get_object_or_404(Stub_Finding, id=fid)

    if request.method == "POST":
        form = DeleteStubFindingForm(request.POST, instance=finding)
        if form.is_valid():
            tid = finding.test.id
            finding.delete()
            messages.add_message(
                request,
                messages.SUCCESS,
                "Potential Finding deleted successfully.",
                extra_tags="alert-success",
            )
            return HttpResponseRedirect(reverse("view_test", args=(tid,)))
        messages.add_message(
            request,
            messages.ERROR,
            "Unable to delete potential finding, please try again.",
            extra_tags="alert-danger",
        )
        return None
    raise PermissionDenied


@user_is_authorized(Stub_Finding, Permissions.Finding_Edit, "fid")
def promote_to_finding(request, fid):
    finding = get_object_or_404(Stub_Finding, id=fid)
    test = finding.test
    form_error = False
    push_all_jira_issues = jira_helper.is_push_all_issues(finding)
    jform = None
    use_jira = jira_helper.get_jira_project(finding) is not None
    product_tab = Product_Tab(
        finding.test.engagement.product, title="Promote Finding", tab="findings",
    )

    if request.method == "POST":
        form = PromoteFindingForm(request.POST, product=test.engagement.product)
        if use_jira:
            jform = JIRAFindingForm(
                request.POST,
                instance=finding,
                prefix="jiraform",
                push_all=push_all_jira_issues,
                jira_project=jira_helper.get_jira_project(finding),
            )

        if form.is_valid() and (jform is None or jform.is_valid()):
            if jform:
                logger.debug(
                    "jform.jira_issue: %s", jform.cleaned_data.get("jira_issue"),
                )
                logger.debug(
                    JFORM_PUSH_TO_JIRA_MESSAGE, jform.cleaned_data.get("push_to_jira"),
                )

            new_finding = form.save(commit=False)
            new_finding.test = test
            new_finding.reporter = request.user
            new_finding.numerical_severity = Finding.get_numerical_severity(
                new_finding.severity,
            )

            new_finding.active = True
            new_finding.false_p = False
            new_finding.duplicate = False
            new_finding.mitigated = None
            new_finding.verified = True
            new_finding.out_of_scope = False

            new_finding.save()

            finding_helper.add_endpoints(new_finding, form)

            push_to_jira = False
            if jform and jform.is_valid():
                # Push to Jira?
                logger.debug("jira form valid")
                push_to_jira = push_all_jira_issues or jform.cleaned_data.get(
                    "push_to_jira",
                )

                # if the jira issue key was changed, update database
                new_jira_issue_key = jform.cleaned_data.get("jira_issue")
                if new_finding.has_jira_issue:
                    # vaiable "jira_issue" no used
                    # jira_issue = new_finding.jira_issue
                    """
                    everything in DD around JIRA integration is based on the internal id of
                    the issue in JIRA instead of on the public jira issue key.
                    I have no idea why, but it means we have to retrieve
                    the issue from JIRA to get the internal JIRA id. we can assume the issue exist,
                    which is already checked in the validation of the jform
                    """

                    if not new_jira_issue_key:
                        jira_helper.finding_unlink_jira(request, new_finding)

                    elif new_jira_issue_key != new_finding.jira_issue.jira_key:
                        jira_helper.finding_unlink_jira(request, new_finding)
                        jira_helper.finding_link_jira(
                            request, new_finding, new_jira_issue_key,
                        )
                else:
                    logger.debug("finding has no jira issue yet")
                    if new_jira_issue_key:
                        logger.debug(
                            "finding has no jira issue yet, but jira issue specified in request. trying to link.")
                        jira_helper.finding_link_jira(
                            request, new_finding, new_jira_issue_key,
                        )

            finding_helper.save_vulnerability_ids(
                new_finding, form.cleaned_data["vulnerability_ids"].split(),
            )

            new_finding.save(push_to_jira=push_to_jira)

            finding.delete()
            if "githubform" in request.POST:
                gform = GITHUBFindingForm(
                    request.POST,
                    prefix="githubform",
                    enabled=GITHUB_PKey.objects.get(
                        product=test.engagement.product,
                    ).push_all_issues,
                )
                if gform.is_valid():
                    add_external_issue(new_finding, "github")

            messages.add_message(
                request,
                messages.SUCCESS,
                "Finding promoted successfully.",
                extra_tags="alert-success",
            )

            return HttpResponseRedirect(reverse("view_test", args=(test.id,)))
        form_error = True
        add_error_message_to_response(
            "The form has errors, please correct them below.",
        )
        add_field_errors_to_response(jform)
        add_field_errors_to_response(form)
    else:
        form = PromoteFindingForm(
            initial={
                "title": finding.title,
                "product_tab": product_tab,
                "date": finding.date,
                "severity": finding.severity,
                "description": finding.description,
                "test": finding.test,
                "reporter": finding.reporter,
            },
            product=test.engagement.product,
        )

        if use_jira:
            jform = JIRAFindingForm(
                prefix="jiraform",
                push_all=jira_helper.is_push_all_issues(test),
                jira_project=jira_helper.get_jira_project(test),
            )

    return render(
        request,
        "dojo/promote_to_finding.html",
        {
            "form": form,
            "product_tab": product_tab,
            "test": test,
            "stub_finding": finding,
            "form_error": form_error,
            "jform": jform,
        },
    )


@user_has_global_permission(Permissions.Finding_Edit)
def templates(request):
    templates = Finding_Template.objects.all().order_by("cwe")
    templates = TemplateFindingFilter(request.GET, queryset=templates)
    paged_templates = get_page_items(request, templates.qs, 25)

    title_words = get_words_for_field(templates.qs, "title")

    add_breadcrumb(title="Template Listing", top_level=True, request=request)
    return render(
        request,
        "dojo/templates.html",
        {
            "templates": paged_templates,
            "filtered": templates,
            "title_words": title_words,
        },
    )


@user_has_global_permission(Permissions.Finding_Edit)
def export_templates_to_json(request):
    leads_as_json = serializers.serialize("json", Finding_Template.objects.all())
    return HttpResponse(leads_as_json, content_type="json")


def apply_cwe_mitigation(apply_to_findings, template, update=True):
    count = 0
    if apply_to_findings and template.template_match and template.cwe is not None:
        # Update active, verified findings with the CWE template
        # If CWE only match only update issues where there isn't a CWE + Title match
        if template.template_match_title:
            count = Finding.objects.filter(
                active=True,
                verified=True,
                cwe=template.cwe,
                title__icontains=template.title,
            ).update(
                mitigation=template.mitigation,
                impact=template.impact,
                references=template.references,
            )
        else:
            finding_templates = Finding_Template.objects.filter(
                cwe=template.cwe, template_match=True, template_match_title=True,
            )

            finding_ids = None
            result_list = None
            # Exclusion list
            for title_template in finding_templates:
                finding_ids = Finding.objects.filter(
                    active=True,
                    verified=True,
                    cwe=title_template.cwe,
                    title__icontains=title_template.title,
                ).values_list("id", flat=True)
                if result_list is None:
                    result_list = finding_ids
                else:
                    result_list = list(chain(result_list, finding_ids))

            # If result_list is None the filter exclude won't work
            if result_list:
                count = Finding.objects.filter(
                    active=True, verified=True, cwe=template.cwe,
                ).exclude(id__in=result_list)
            else:
                count = Finding.objects.filter(
                    active=True, verified=True, cwe=template.cwe,
                )

            if update:
                # MySQL won't allow an 'update in statement' so loop will have to do
                for finding in count:
                    finding.mitigation = template.mitigation
                    finding.impact = template.impact
                    finding.references = template.references
                    template.last_used = timezone.now()
                    template.save()
                    new_note = Notes()
                    new_note.entry = (
                        f"CWE remediation text applied to finding for CWE: {template.cwe} using template: {template.title}."
                    )
                    new_note.author, _created = User.objects.get_or_create(
                        username="System",
                    )
                    new_note.save()
                    finding.notes.add(new_note)
                    finding.save()

            count = count.count()
    return count


@user_has_global_permission(Permissions.Finding_Add)
def add_template(request):
    form = FindingTemplateForm()
    if request.method == "POST":
        form = FindingTemplateForm(request.POST)
        if form.is_valid():
            apply_message = ""
            template = form.save(commit=False)
            template.numerical_severity = Finding.get_numerical_severity(
                template.severity,
            )
            template.save()
            finding_helper.save_vulnerability_ids_template(
                template, form.cleaned_data["vulnerability_ids"].split(),
            )
            form.save_m2m()
            count = apply_cwe_mitigation(
                form.cleaned_data["apply_to_findings"], template,
            )
            if count > 0:
                apply_message = (
                    " and " + str(count) + pluralize(count, "finding,findings") + " "
                )

            messages.add_message(
                request,
                messages.SUCCESS,
                "Template created successfully. " + apply_message,
                extra_tags="alert-success",
            )
            return HttpResponseRedirect(reverse("templates"))
        messages.add_message(
            request,
            messages.ERROR,
            "Template form has error, please revise and try again.",
            extra_tags="alert-danger",
        )
    add_breadcrumb(title="Add Template", top_level=False, request=request)
    return render(
        request, "dojo/add_template.html", {"form": form, "name": "Add Template"},
    )


@user_has_global_permission(Permissions.Finding_Edit)
def edit_template(request, tid):
    template = get_object_or_404(Finding_Template, id=tid)
    form = FindingTemplateForm(
        instance=template,
        initial={"vulnerability_ids": "\n".join(template.vulnerability_ids)},
    )

    if request.method == "POST":
        form = FindingTemplateForm(request.POST, instance=template)
        if form.is_valid():
            template = form.save(commit=False)
            template.numerical_severity = Finding.get_numerical_severity(
                template.severity,
            )
            finding_helper.save_vulnerability_ids_template(
                template, form.cleaned_data["vulnerability_ids"].split(),
            )
            template.save()
            form.save_m2m()

            count = apply_cwe_mitigation(
                form.cleaned_data["apply_to_findings"], template,
            )
            if count > 0:
                apply_message = (
                    " and "
                    + str(count)
                    + " "
                    + pluralize(count, "finding,findings")
                    + " "
                )
            else:
                apply_message = ""

            messages.add_message(
                request,
                messages.SUCCESS,
                "Template " + apply_message + "updated successfully.",
                extra_tags="alert-success",
            )
            return HttpResponseRedirect(reverse("templates"))
        messages.add_message(
            request,
            messages.ERROR,
            "Template form has error, please revise and try again.",
            extra_tags="alert-danger",
        )

    count = apply_cwe_mitigation(apply_to_findings=True, template=template, update=False)
    add_breadcrumb(title="Edit Template", top_level=False, request=request)
    return render(
        request,
        "dojo/add_template.html",
        {
            "form": form,
            "count": count,
            "name": "Edit Template",
            "template": template,
        },
    )


@user_has_global_permission(Permissions.Finding_Delete)
def delete_template(request, tid):
    template = get_object_or_404(Finding_Template, id=tid)
    if request.method == "POST":
        form = DeleteFindingTemplateForm(request.POST, instance=template)
        if form.is_valid():
            template.delete()
            messages.add_message(
                request,
                messages.SUCCESS,
                "Finding Template deleted successfully.",
                extra_tags="alert-success",
            )
            return HttpResponseRedirect(reverse("templates"))
        messages.add_message(
            request,
            messages.ERROR,
            "Unable to delete Template, please revise and try again.",
            extra_tags="alert-danger",
        )
        return None
    raise PermissionDenied


def download_finding_pic(request, token):
    class Thumbnail(ImageSpec):
        processors = [ResizeToFill(100, 100)]
        format = "JPEG"
        options = {"quality": 70}

    class Small(ImageSpec):
        processors = [ResizeToFill(640, 480)]
        format = "JPEG"
        options = {"quality": 100}

    class Medium(ImageSpec):
        processors = [ResizeToFill(800, 600)]
        format = "JPEG"
        options = {"quality": 100}

    class Large(ImageSpec):
        processors = [ResizeToFill(1024, 768)]
        format = "JPEG"
        options = {"quality": 100}

    class Original(ImageSpec):
        format = "JPEG"
        options = {"quality": 100}

    mimetypes.init()

    size_map = {
        "thumbnail": Thumbnail,
        "small": Small,
        "medium": Medium,
        "large": Large,
        "original": Original,
    }

    try:
        access_token = FileAccessToken.objects.get(token=token)
        size = access_token.size

        if access_token.size not in list(size_map.keys()):
            raise Http404
        size = access_token.size
        # we know there is a token - is it for this image
        if access_token.size == size:
            """all is good, one time token used, delete it"""
            access_token.delete()
        else:
            raise PermissionDenied
    except Exception:
        raise PermissionDenied

    with open(access_token.file.file.file.name, "rb") as file:
        file_name = file.name
        image = size_map[size](source=file).generate()
        response = StreamingHttpResponse(FileIterWrapper(image))
        response["Content-Disposition"] = "inline"
        mimetype, _encoding = mimetypes.guess_type(file_name)
        response["Content-Type"] = mimetype
        return response


@user_is_authorized(Product, Permissions.Finding_Edit, "pid")
def merge_finding_product(request, pid):
    product = get_object_or_404(Product, pk=pid)
    finding_to_update = request.GET.getlist("finding_to_update")
    findings = None

    if (
        request.GET.get("merge_findings") or request.method == "POST"
    ) and finding_to_update:
        finding = Finding.objects.get(
            id=finding_to_update[0], test__engagement__product=product,
        )
        findings = Finding.objects.filter(
            id__in=finding_to_update, test__engagement__product=product,
        )
        form = MergeFindings(
            finding=finding,
            findings=findings,
            initial={"finding_to_merge_into": finding_to_update[0]},
        )

        if request.method == "POST":
            form = MergeFindings(request.POST, finding=finding, findings=findings)
            if form.is_valid():
                finding_to_merge_into = form.cleaned_data["finding_to_merge_into"]
                findings_to_merge = form.cleaned_data["findings_to_merge"]
                finding_descriptions = ""
                finding_references = ""
                notes_entry = ""
                static = False
                dynamic = False

                if finding_to_merge_into not in findings_to_merge:
                    for finding in findings_to_merge.exclude(
                        pk=finding_to_merge_into.pk,
                    ):
                        notes_entry = f"{notes_entry}\n- {finding.title} ({finding.id}),"
                        if finding.static_finding:
                            static = finding.static_finding

                        if finding.dynamic_finding:
                            dynamic = finding.dynamic_finding

                        if form.cleaned_data["append_description"]:
                            finding_descriptions = f"{finding_descriptions}\n{finding.description}"
                            # Workaround until file path is one to many
                            if finding.file_path:
                                finding_descriptions = f"{finding_descriptions}\n**File Path:** {finding.file_path}\n"

                        # If checked merge the Reference
                        if (
                            form.cleaned_data["append_reference"]
                            and finding.references is not None
                        ):
                            finding_references = f"{finding_references}\n{finding.references}"

                        # if checked merge the endpoints
                        if form.cleaned_data["add_endpoints"]:
                            finding_to_merge_into.endpoints.add(
                                *finding.endpoints.all(),
                            )

                        # if checked merge the tags
                        if form.cleaned_data["tag_finding"]:
                            for tag in finding.tags.all():
                                finding_to_merge_into.tags.add(tag)

                        # if checked re-assign the burp requests to the merged finding
                        if form.cleaned_data["dynamic_raw"]:
                            BurpRawRequestResponse.objects.filter(
                                finding=finding,
                            ).update(finding=finding_to_merge_into)

                        # Add merge finding information to the note if set to inactive
                        if form.cleaned_data["finding_action"] == "inactive":
                            single_finding_notes_entry = ("Finding has been set to inactive "
                                                          f"and merged with the finding: {finding_to_merge_into.title}.")
                            note = Notes(
                                entry=single_finding_notes_entry, author=request.user,
                            )
                            note.save()
                            finding.notes.add(note)

                            # If the merged finding should be tagged as merged-into
                            if form.cleaned_data["mark_tag_finding"]:
                                finding.tags.add("merged-inactive")

                    # Update the finding to merge into
                    if finding_descriptions != "":
                        finding_to_merge_into.description = f"{finding_to_merge_into.description}\n\n{finding_descriptions}"

                    if finding_to_merge_into.static_finding:
                        static = finding.static_finding

                    if finding_to_merge_into.dynamic_finding:
                        dynamic = finding.dynamic_finding

                    if finding_references != "":
                        finding_to_merge_into.references = f"{finding_to_merge_into.references}\n{finding_references}"

                    finding_to_merge_into.static_finding = static
                    finding_to_merge_into.dynamic_finding = dynamic

                    # Update the timestamp
                    finding_to_merge_into.last_reviewed = timezone.now()
                    finding_to_merge_into.last_reviewed_by = request.user

                    # Save the data to the merged finding
                    finding_to_merge_into.save()

                    # If the finding merged into should be tagged as merged
                    if form.cleaned_data["mark_tag_finding"]:
                        finding_to_merge_into.tags.add("merged")

                    finding_action = ""
                    # Take action on the findings
                    if form.cleaned_data["finding_action"] == "inactive":
                        finding_action = "inactivated"
                        findings_to_merge.exclude(pk=finding_to_merge_into.pk).update(
                            active=False,
                            last_reviewed=timezone.now(),
                            last_reviewed_by=request.user,
                        )
                    elif form.cleaned_data["finding_action"] == "delete":
                        finding_action = "deleted"
                        findings_to_merge.delete()

                    notes_entry = ("Finding consists of merged findings from the following "
                                   f"findings which have been {finding_action}: {notes_entry[:-1]}")
                    note = Notes(entry=notes_entry, author=request.user)
                    note.save()
                    finding_to_merge_into.notes.add(note)

                    messages.add_message(
                        request,
                        messages.SUCCESS,
                        "Findings merged",
                        extra_tags="alert-success",
                    )
                    return HttpResponseRedirect(
                        reverse("edit_finding", args=(finding_to_merge_into.id,)),
                    )
                messages.add_message(
                    request,
                    messages.ERROR,
                    "Unable to merge findings. Findings to merge contained in finding to merge into.",
                    extra_tags="alert-danger",
                )
            else:
                messages.add_message(
                    request,
                    messages.ERROR,
                    "Unable to merge findings. Required fields were not selected.",
                    extra_tags="alert-danger",
                )

    product_tab = Product_Tab(
        finding.test.engagement.product, title="Merge Findings", tab="findings",
    )
    custom_breadcrumb = {
        "Open Findings": reverse(
            "product_open_findings", args=(finding.test.engagement.product.id,),
        )
        + "?test__engagement__product="
        + str(finding.test.engagement.product.id),
    }

    return render(
        request,
        "dojo/merge_findings.html",
        {
            "form": form,
            "name": "Merge Findings",
            "finding": finding,
            "product_tab": product_tab,
            "title": product_tab.title,
            "custom_breadcrumb": custom_breadcrumb,
        },
    )


# bulk update and delete are combined, so we can't have the nice user_is_authorized decorator
def finding_bulk_update_all(request, pid=None):
    system_settings = System_Settings.objects.get()

    logger.debug("bulk 10")
    form = FindingBulkUpdateForm(request.POST)
    now = timezone.now()
    return_url = None

    if request.method == "POST":
        logger.debug("bulk 20")

        finding_to_update = request.POST.getlist("finding_to_update")
        finds = Finding.objects.filter(id__in=finding_to_update).order_by("id")
        total_find_count = finds.count()
        prods = set(find.test.engagement.product for find in finds)  # noqa: C401
        if request.POST.get("delete_bulk_findings"):
            if form.is_valid() and finding_to_update:
                if pid is not None:
                    product = get_object_or_404(Product, id=pid)
                    user_has_permission_or_403(
                        request.user, product, Permissions.Finding_Delete,
                    )

                finds = get_authorized_findings(
                    Permissions.Finding_Delete, finds,
                ).distinct()

                skipped_find_count = total_find_count - finds.count()
                deleted_find_count = finds.count()

                for find in finds:
                    find.delete()

                if skipped_find_count > 0:
                    add_error_message_to_response(
                        f"Skipped deletion of {skipped_find_count} findings because you are not authorized.",
                    )

                if deleted_find_count > 0:
                    messages.add_message(
                        request,
                        messages.SUCCESS,
                        f"Bulk delete of {deleted_find_count} findings was successful.",
                        extra_tags="alert-success",
                    )
        else:
            if form.is_valid() and finding_to_update:
                if pid is not None:
                    product = get_object_or_404(Product, id=pid)
                    user_has_permission_or_403(
                        request.user, product, Permissions.Finding_Edit,
                    )

                # make sure users are not editing stuff they are not authorized for
                finds = get_authorized_findings(
                    Permissions.Finding_Edit, finds,
                ).distinct()

                skipped_find_count = total_find_count - finds.count()
                updated_find_count = finds.count()

                if skipped_find_count > 0:
                    add_error_message_to_response(
                        f"Skipped update of {skipped_find_count} findings because you are not authorized.",
                    )

                finds = prefetch_for_findings(finds)
                note = None
                if form.cleaned_data["severity"] or form.cleaned_data["status"]:
                    for find in finds:
                        old_find = copy.deepcopy(find)

                        if form.cleaned_data["severity"]:
                            find.severity = form.cleaned_data["severity"]
                            find.numerical_severity = Finding.get_numerical_severity(
                                form.cleaned_data["severity"],
                            )
                            find.last_reviewed = now
                            find.last_reviewed_by = request.user

                        if form.cleaned_data["status"]:
                            # logger.debug('setting status from bulk edit form: %s', form)
                            find.active = form.cleaned_data["active"]
                            find.verified = form.cleaned_data["verified"]
                            find.false_p = form.cleaned_data["false_p"]
                            find.out_of_scope = form.cleaned_data["out_of_scope"]
                            find.is_mitigated = form.cleaned_data["is_mitigated"]
                            find.last_reviewed = timezone.now()
                            find.last_reviewed_by = request.user

                        # use super to avoid all custom logic in our overriden save method
                        # it will trigger the pre_save signal
                        find.save_no_options()

                        if system_settings.false_positive_history:
                            # If finding is being marked as false positive
                            if find.false_p:
                                do_false_positive_history(find)

                            # If finding was a false positive and is being reactivated: retroactively reactivates all equal findings
                            elif old_find.false_p and not find.false_p:
                                if system_settings.retroactive_false_positive_history:
                                    logger.debug("FALSE_POSITIVE_HISTORY: Reactivating existing findings based on: %s", find)

                                    existing_fp_findings = match_finding_to_existing_findings(
                                        find, product=find.test.engagement.product,
                                    ).filter(false_p=True)

                                    for fp in existing_fp_findings:
                                        logger.debug("FALSE_POSITIVE_HISTORY: Reactivating false positive %i: %s", fp.id, fp)
                                        fp.active = find.active
                                        fp.verified = find.verified
                                        fp.false_p = False
                                        fp.out_of_scope = find.out_of_scope
                                        fp.is_mitigated = find.is_mitigated
                                        fp.save_no_options()

                    for prod in prods:
                        calculate_grade(prod)

                if form.cleaned_data["date"]:
                    for finding in finds:
                        finding.date = form.cleaned_data["date"]
                        finding.save_no_options()

                if form.cleaned_data["planned_remediation_date"]:
                    for finding in finds:
                        finding.planned_remediation_date = form.cleaned_data[
                            "planned_remediation_date"
                        ]
                        finding.save_no_options()

                if form.cleaned_data["planned_remediation_version"]:
                    for finding in finds:
                        finding.planned_remediation_version = form.cleaned_data[
                            "planned_remediation_version"
                        ]
                        finding.save_no_options()

                skipped_risk_accept_count = 0
                if form.cleaned_data["risk_acceptance"]:
                    for finding in finds:
                        if not finding.duplicate:
                            if form.cleaned_data["risk_accept"]:
                                if (
                                    not finding.test.engagement.product.enable_simple_risk_acceptance
                                ):
                                    skipped_risk_accept_count += 1
                                else:
                                    ra_helper.simple_risk_accept(request.user, finding)
                            elif form.cleaned_data["risk_unaccept"]:
                                ra_helper.risk_unaccept(request.user, finding)

                    for prod in prods:
                        calculate_grade(prod)

                if skipped_risk_accept_count > 0:
                    messages.add_message(
                        request,
                        messages.WARNING,
                        (f"Skipped simple risk acceptance of {skipped_risk_accept_count} findings, "
                         "simple risk acceptance is disabled on the related products"),
                        extra_tags="alert-warning",
                    )

                if form.cleaned_data["finding_group_create"]:
                    logger.debug("finding_group_create checked!")
                    finding_group_name = form.cleaned_data["finding_group_create_name"]
                    logger.debug("finding_group_create_name: %s", finding_group_name)
                    finding_group, added, skipped = finding_helper.create_finding_group(
                        finds, finding_group_name,
                    )

                    if added:
                        add_success_message_to_response(
                            f"Created finding group with {added} findings",
                        )
                        return_url = reverse(
                            "view_finding_group", args=(finding_group.id,),
                        )

                    if skipped:
                        add_success_message_to_response(
                            f"Skipped {skipped} findings in group creation, findings already part of another group",
                        )

                    # refresh findings from db
                    finds = finds.all()

                if form.cleaned_data["finding_group_add"]:
                    logger.debug("finding_group_add checked!")
                    fgid = form.cleaned_data["add_to_finding_group_id"]
                    finding_group = Finding_Group.objects.get(id=fgid)
                    finding_group, added, skipped = finding_helper.add_to_finding_group(
                        finding_group, finds,
                    )

                    if added:
                        add_success_message_to_response(
                            f"Added {added} findings to finding group {finding_group.name}",
                        )
                        return_url = reverse(
                            "view_finding_group", args=(finding_group.id,),
                        )

                    if skipped:
                        add_success_message_to_response(
                            f"Skipped {skipped} findings when adding to finding group {finding_group.name}, "
                            "findings already part of another group",
                        )

                    # refresh findings from db
                    finds = finds.all()

                if form.cleaned_data["finding_group_remove"]:
                    logger.debug("finding_group_remove checked!")
                    (
                        finding_groups,
                        removed,
                        skipped,
                    ) = finding_helper.remove_from_finding_group(finds)

                    if removed:
                        add_success_message_to_response(
                            "Removed {} findings from finding groups {}".format(
                                removed,
                                ",".join(
                                    [
                                        finding_group.name
                                        for finding_group in finding_groups
                                    ],
                                ),
                            ),
                        )

                    if skipped:
                        add_success_message_to_response(
                            f"Skipped {skipped} findings when removing from any finding group, findings not part of any group",
                        )

                    # refresh findings from db
                    finds = finds.all()

                if form.cleaned_data["finding_group_by"]:
                    logger.debug("finding_group_by checked!")
                    logger.debug(form.cleaned_data)
                    finding_group_by_option = form.cleaned_data[
                        "finding_group_by_option"
                    ]
                    logger.debug("finding_group_by_option: %s", finding_group_by_option)

                    (
                        finding_groups,
                        grouped,
                        skipped,
                        groups_created,
                    ) = finding_helper.group_findings_by(finds, finding_group_by_option)

                    if grouped:
                        add_success_message_to_response(
                            f"Grouped {grouped} findings into {len(finding_groups)} ({groups_created} newly created) finding groups",
                        )

                    if skipped:
                        add_success_message_to_response(
                            f"Skipped {skipped} findings when grouping by {finding_group_by_option} as these findings "
                            "were already in an existing group",
                        )

                    # refresh findings from db
                    finds = finds.all()

                if form.cleaned_data["push_to_github"]:
                    logger.debug("push selected findings to github")
                    for finding in finds:
                        logger.debug("will push to GitHub finding: " + str(finding))
                        old_status = finding.status()
                        if form.cleaned_data["push_to_github"]:
                            if GITHUB_Issue.objects.filter(finding=finding).exists():
                                update_external_issue(finding, old_status, "github")
                            else:
                                add_external_issue(finding, "github")

                if form.cleaned_data["notes"]:
                    logger.debug("Setting bulk notes")
                    note = Notes(
                        entry=form.cleaned_data["notes"],
                        author=request.user,
                        date=timezone.now(),
                    )
                    note.save()
                    history = NoteHistory(
                        data=note.entry, time=note.date, current_editor=note.author,
                    )
                    history.save()
                    note.history.add(history)
                    for finding in finds:
                        finding.notes.add(note)
                        finding.save()

                if form.cleaned_data["tags"]:
                    for finding in finds:
                        tags = form.cleaned_data["tags"]
                        logger.debug(
                            "bulk_edit: setting tags for: %i %s %s",
                            finding.id,
                            finding,
                            tags,
                        )
                        # currently bulk edit overwrites existing tags
                        finding.tags = tags
                        finding.save()

                error_counts = defaultdict(lambda: 0)
                success_count = 0
                finding_groups = set(  # noqa: C401
                    find.finding_group for find in finds if find.has_finding_group
                )
                logger.debug("finding_groups: %s", finding_groups)
                groups_pushed_to_jira = False
                for group in finding_groups:
                    if form.cleaned_data.get("push_to_jira"):
                        (
                            can_be_pushed_to_jira,
                            error_message,
                            _error_code,
                        ) = jira_helper.can_be_pushed_to_jira(group)
                        if not can_be_pushed_to_jira:
                            error_counts[error_message] += 1
                            jira_helper.log_jira_alert(error_message, group)
                        else:
                            logger.debug(
                                "pushing to jira from finding.finding_bulk_update_all()",
                            )
                            jira_helper.push_to_jira(group)
                            success_count += 1

                for error_message, error_count in error_counts.items():
                    add_error_message_to_response("{error_count} finding groups could not be pushed to JIRA: {error_message}")

                if success_count > 0:
                    add_success_message_to_response(f"{success_count} finding groups pushed to JIRA successfully")
                    groups_pushed_to_jira = True

                # refresh from db
                finds = finds.all()

                error_counts = defaultdict(lambda: 0)
                success_count = 0
                for finding in finds:
                    from dojo.tools import tool_issue_updater

                    tool_issue_updater.async_tool_issue_update(finding)

                    # not sure yet if we want to support bulk unlink, so leave as commented out for now
                    # if form.cleaned_data['unlink_from_jira']:
                    #     if finding.has_jira_issue:
                    #         jira_helper.finding_unlink_jira(request, finding)

                    # Because we never call finding.save() in a bulk update, we need to actually
                    # push the JIRA stuff here, rather than in finding.save()
                    # can't use helper as when push_all_jira_issues is True,
                    # the checkbox gets disabled and is always false
                    # push_to_jira = jira_helper.is_push_to_jira(new_finding,
                    # form.cleaned_data.get('push_to_jira'))
                    if not groups_pushed_to_jira and (
                        jira_helper.is_push_all_issues(finding)
                        or form.cleaned_data.get("push_to_jira")
                    ):
                        (
                            can_be_pushed_to_jira,
                            error_message,
                            _error_code,
                        ) = jira_helper.can_be_pushed_to_jira(finding)
                        if finding.has_jira_group_issue and not finding.has_jira_issue:
                            error_message = (
                                "finding already pushed as part of Finding Group"
                            )
                            error_counts[error_message] += 1
                            jira_helper.log_jira_alert(error_message, finding)
                        elif not can_be_pushed_to_jira:
                            error_counts[error_message] += 1
                            jira_helper.log_jira_alert(error_message, finding)
                        else:
                            logger.debug(
                                "pushing to jira from finding.finding_bulk_update_all()",
                            )
                            jira_helper.push_to_jira(finding)
                            if note is not None and isinstance(note, Notes):
                                jira_helper.add_comment(finding, note)
                            success_count += 1

                for error_message, error_count in error_counts.items():
                    add_error_message_to_response(f"{error_count} findings could not be pushed to JIRA: {error_message}")

                if success_count > 0:
                    add_success_message_to_response(f"{success_count} findings pushed to JIRA successfully")

                if updated_find_count > 0:
                    messages.add_message(
                        request,
                        messages.SUCCESS,
                        f"Bulk update of {updated_find_count} findings was successful.",
                        extra_tags="alert-success",
                    )
            else:
                messages.add_message(
                    request,
                    messages.ERROR,
                    "Unable to process bulk update. Required fields were not selected.",
                    extra_tags="alert-danger",
                )

    if return_url:
        redirect(request, return_url)

    return redirect_to_return_url_or_else(request, None)


def find_available_notetypes(notes):
    single_note_types = Note_Type.objects.filter(
        is_single=True, is_active=True,
    ).values_list("id", flat=True)
    multiple_note_types = Note_Type.objects.filter(
        is_single=False, is_active=True,
    ).values_list("id", flat=True)
    available_note_types = []
    for note_type_id in multiple_note_types:
        available_note_types.append(note_type_id)
    for note_type_id in single_note_types:
        for note in notes:
            if note_type_id == note.note_type_id:
                break
        else:
            available_note_types.append(note_type_id)
    return Note_Type.objects.filter(id__in=available_note_types).order_by("-id")


def get_missing_mandatory_notetypes(finding):
    notes = finding.notes.all()
    mandatory_note_types = Note_Type.objects.filter(
        is_mandatory=True, is_active=True,
    ).values_list("id", flat=True)
    notes_to_be_added = []
    for note_type_id in mandatory_note_types:
        for note in notes:
            if note_type_id == note.note_type_id:
                break
        else:
            notes_to_be_added.append(note_type_id)
    return Note_Type.objects.filter(id__in=notes_to_be_added)


@user_is_authorized(Finding, Permissions.Finding_Edit, "original_id")
@require_POST
def mark_finding_duplicate(request, original_id, duplicate_id):

    original = get_object_or_404(Finding, id=original_id)
    duplicate = get_object_or_404(Finding, id=duplicate_id)

    if original.test.engagement != duplicate.test.engagement:
        if (original.test.engagement.deduplication_on_engagement
                or duplicate.test.engagement.deduplication_on_engagement):
            messages.add_message(
                request,
                messages.ERROR,
                ("Marking finding as duplicate/original failed as they are not in the same engagement "
                 "and deduplication_on_engagement is enabled for at least one of them"),
                extra_tags="alert-danger",
            )
            return redirect_to_return_url_or_else(
                request, reverse("view_finding", args=(duplicate.id,)),
            )

    duplicate.duplicate = True
    duplicate.active = False
    duplicate.verified = False
    # make sure we don't create circular or transitive duplicates
    if original.duplicate:
        duplicate.duplicate_finding = original.duplicate_finding
    else:
        duplicate.duplicate_finding = original

    logger.debug(
        "marking finding %i as duplicate of %i",
        duplicate.id,
        duplicate.duplicate_finding.id,
    )

    duplicate.last_reviewed = timezone.now()
    duplicate.last_reviewed_by = request.user
    duplicate.save(dedupe_option=False)
    original.found_by.add(duplicate.test.test_type)
    original.save(dedupe_option=False)

    return redirect_to_return_url_or_else(
        request, reverse("view_finding", args=(duplicate.id,)),
    )


def reset_finding_duplicate_status_internal(user, duplicate_id):
    duplicate = get_object_or_404(Finding, id=duplicate_id)

    if not duplicate.duplicate:
        return None

    logger.debug("resetting duplicate status of %i", duplicate.id)
    duplicate.duplicate = False
    duplicate.active = True
    if duplicate.duplicate_finding:
        # duplicate.duplicate_finding.original_finding.remove(duplicate)  # shouldn't be needed
        duplicate.duplicate_finding = None
    duplicate.last_reviewed = timezone.now()
    duplicate.last_reviewed_by = user
    duplicate.save(dedupe_option=False)

    return duplicate.id


@user_is_authorized(Finding, Permissions.Finding_Edit, "duplicate_id")
@require_POST
def reset_finding_duplicate_status(request, duplicate_id):
    checked_duplicate_id = reset_finding_duplicate_status_internal(
        request.user, duplicate_id,
    )
    if checked_duplicate_id is None:
        messages.add_message(
            request,
            messages.ERROR,
            "Can't reset duplicate status of a finding that is not a duplicate",
            extra_tags="alert-danger",
        )
        return redirect_to_return_url_or_else(
            request, reverse("view_finding", args=(duplicate_id,)),
        )

    return redirect_to_return_url_or_else(
        request, reverse("view_finding", args=(checked_duplicate_id,)),
    )


def set_finding_as_original_internal(user, finding_id, new_original_id):
    finding = get_object_or_404(Finding, id=finding_id)
    new_original = get_object_or_404(Finding, id=new_original_id)

    if finding.test.engagement != new_original.test.engagement:
        if (finding.test.engagement.deduplication_on_engagement
                or new_original.test.engagement.deduplication_on_engagement):
            return False

    if finding.duplicate or finding.original_finding.all():
        # existing cluster, so update all cluster members

        if finding.duplicate and finding.duplicate_finding:
            logger.debug(
                "setting old original %i as duplicate of %i",
                finding.duplicate_finding.id,
                new_original.id,
            )
            finding.duplicate_finding.duplicate_finding = new_original
            finding.duplicate_finding.duplicate = True
            finding.duplicate_finding.save(dedupe_option=False)

        for cluster_member in finding.duplicate_finding_set():
            if cluster_member != new_original:
                logger.debug(
                    "setting new original for %i to %i",
                    cluster_member.id,
                    new_original.id,
                )
                cluster_member.duplicate_finding = new_original
                cluster_member.save(dedupe_option=False)

        logger.debug(
            "setting new original for old root %i to %i", finding.id, new_original.id,
        )
        finding.duplicate = True
        finding.duplicate_finding = new_original
        finding.save(dedupe_option=False)

    else:
        # creating a new cluster, so mark finding as duplicate
        logger.debug("marking %i as duplicate of %i", finding.id, new_original.id)
        finding.duplicate = True
        finding.active = False
        finding.duplicate_finding = new_original
        finding.last_reviewed = timezone.now()
        finding.last_reviewed_by = user
        finding.save(dedupe_option=False)

    logger.debug("marking new original %i as not duplicate", new_original.id)
    new_original.duplicate = False
    new_original.duplicate_finding = None
    new_original.save(dedupe_option=False)

    return True


@user_is_authorized(Finding, Permissions.Finding_Edit, "finding_id")
@require_POST
def set_finding_as_original(request, finding_id, new_original_id):
    success = set_finding_as_original_internal(
        request.user, finding_id, new_original_id,
    )
    if not success:
        messages.add_message(
            request,
            messages.ERROR,
            ("Marking finding as duplicate/original failed as they are not in the same engagement "
             "and deduplication_on_engagement is enabled for at least one of them"),
            extra_tags="alert-danger",
        )

    return redirect_to_return_url_or_else(
        request, reverse("view_finding", args=(finding_id,)),
    )


@user_is_authorized(Finding, Permissions.Finding_Edit, "fid")
@require_POST
def unlink_jira(request, fid):
    finding = get_object_or_404(Finding, id=fid)
    logger.info(
        "trying to unlink a linked jira issue from %d:%s", finding.id, finding.title,
    )
    if finding.has_jira_issue:
        try:
            jira_helper.finding_unlink_jira(request, finding)

            messages.add_message(
                request,
                messages.SUCCESS,
                "Link to JIRA issue succesfully deleted",
                extra_tags="alert-success",
            )

            return JsonResponse({"result": "OK"})
        except Exception as e:
            logger.exception(e)
            messages.add_message(
                request,
                messages.ERROR,
                "Link to JIRA could not be deleted, see alerts for details",
                extra_tags="alert-danger",
            )

            return HttpResponse(status=500)
    else:
        messages.add_message(
            request, messages.ERROR, "Link to JIRA not found", extra_tags="alert-danger",
        )
        return HttpResponse(status=400)


@user_is_authorized(Finding, Permissions.Finding_Edit, "fid")
@require_POST
def push_to_jira(request, fid):
    finding = get_object_or_404(Finding, id=fid)
    try:
        logger.info(
            "trying to push %d:%s to JIRA to create or update JIRA issue",
            finding.id,
            finding.title,
        )
        logger.debug("pushing to jira from finding.push_to-jira()")

        # it may look like succes here, but the push_to_jira are swallowing exceptions
        # but cant't change too much now without having a test suite,
        # so leave as is for now with the addition warning message
        # to check alerts for background errors.
        if jira_helper.push_to_jira(finding):
            messages.add_message(
                request,
                messages.SUCCESS,
                message="Action queued to create or update linked JIRA issue, check alerts for background errors.",
                extra_tags="alert-success",
            )
        else:
            messages.add_message(
                request,
                messages.SUCCESS,
                "Push to JIRA failed, check alerts on the top right for errors",
                extra_tags="alert-danger",
            )

        return JsonResponse({"result": "OK"})
    except Exception:
        logger.exception("Error pushing to JIRA")
        messages.add_message(
            request, messages.ERROR, "Error pushing to JIRA", extra_tags="alert-danger",
        )
        return HttpResponse(status=500)


# precalculate because we need related_actions to be set
def duplicate_cluster(request, finding):
    duplicate_cluster = finding.duplicate_finding_set()

    duplicate_cluster = prefetch_for_findings(duplicate_cluster)

    # populate actions for findings in duplicate cluster
    for duplicate_member in duplicate_cluster:
        duplicate_member.related_actions = (
            calculate_possible_related_actions_for_similar_finding(
                request, finding, duplicate_member,
            )
        )

    return duplicate_cluster


# django doesn't allow much logic or even method calls with parameters in templates.
# so we have to use a function in this view to calculate the possible actions on a similar (or duplicate) finding.
# and we assign this dictionary to the finding so it can be accessed in the template.
# these actions are always calculated in the context of the finding the user is viewing
# because this determines which actions are possible
def calculate_possible_related_actions_for_similar_finding(
    request, finding, similar_finding,
):
    actions = []
    if similar_finding.test.engagement != finding.test.engagement and (
        similar_finding.test.engagement.deduplication_on_engagement
        or finding.test.engagement.deduplication_on_engagement
    ):
        actions.append(
            {
                "action": "None",
                "reason": ("This finding is in a different engagement and deduplication_inside_engagment "
                           "is enabled here or in that finding"),
            },
        )
    elif finding.duplicate_finding == similar_finding:
        actions.append(
            {
                "action": "None",
                "reason": ("This finding is the root of the cluster, use an action on another row, "
                           "or the finding on top of the page to change the root of the cluser"),
            },
        )
    elif similar_finding.original_finding.all():
        actions.append(
            {
                "action": "None",
                "reason": ("This finding is similar, but is already an original in a different cluster. "
                           "Remove it from that cluster before you connect it to this cluster."),
            },
        )
    else:
        if similar_finding.duplicate_finding:
            # reset duplicate status is always possible
            actions.append(
                {
                    "action": "reset_finding_duplicate_status",
                    "reason": ("This will remove the finding from the cluster, "
                               "effectively marking it no longer as duplicate. "
                               "Will not trigger deduplication logic after saving."),
                },
            )

            if (
                similar_finding.duplicate_finding == finding
                or similar_finding.duplicate_finding == finding.duplicate_finding
            ):
                # duplicate inside the same cluster
                actions.append(
                    {
                        "action": "set_finding_as_original",
                        "reason": ("Sets this finding as the Original for the whole cluster. "
                                   "The existing Original will be downgraded to become a member of the cluster and, "
                                   "together with the other members, will be marked as duplicate of the new Original."),
                    },
                )
            else:
                # duplicate inside different cluster
                actions.append(
                    {
                        "action": "mark_finding_duplicate",
                        "reason": ("Will mark this finding as duplicate of the root finding in this cluster, "
                                   "effectively adding it to the cluster and removing it from the other cluster."),
                    },
                )
        else:
            # similar is not a duplicate yet
            if finding.duplicate or finding.original_finding.all():
                actions.extend((
                    {
                        "action": "mark_finding_duplicate",
                        "reason": "Will mark this finding as duplicate of the root finding in this cluster",
                    }, {
                        "action": "set_finding_as_original",
                        "reason": (
                            "Sets this finding as the Original for the whole cluster. "
                            "The existing Original will be downgraded to become a member of the cluster and, "
                            "together with the other members, will be marked as duplicate of the new Original."
                        ),
                    },
                ))
            else:
                # similar_finding is not an original/root of a cluster as per earlier if clause
                actions.extend((
                    {
                        "action": "mark_finding_duplicate",
                        "reason": "Will mark this finding as duplicate of the finding on this page.",
                    }, {
                        "action": "set_finding_as_original",
                        "reason": (
                            "Sets this finding as the Original marking the finding "
                            "on this page as duplicate of this original."
                        ),
                    },
                ))

    return actions<|MERGE_RESOLUTION|>--- conflicted
+++ resolved
@@ -331,13 +331,9 @@
             return findings.filter(finding_helper.INACTIVE_FINDINGS_QUERY)
         if filter_name == "Accepted":
             return findings.filter(finding_helper.ACCEPTED_FINDINGS_QUERY)
-<<<<<<< HEAD
         elif filter_name == "Assessed":
             return findings.filter(finding_helper.ASSESSED_FINDINGS_QUERY)
-        elif filter_name == "Closed":
-=======
         if filter_name == "Closed":
->>>>>>> 090b2c7a
             return findings.filter(finding_helper.CLOSED_FINDINGS_QUERY)
         return findings
 
