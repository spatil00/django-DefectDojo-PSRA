--- conflicted
+++ resolved
@@ -53,12 +53,9 @@
 
 echo "Unit Tests"
 echo "------------------------------------------------------------"
-<<<<<<< HEAD
+
 python3 manage.py test unittests -v 3 --keepdb --no-input --failfast --shuffle --parallel --exclude-tag="non-parallel"
 python3 manage.py test unittests -v 3 --keepdb --no-input --failfast --shuffle --tag="non-parallel"
-=======
-python3 manage.py test unittests -v 3 --keepdb --no-input
->>>>>>> 002a0af5
 
 # you can select a single file to "test" unit tests
 # python3 manage.py test unittests.tools.test_npm_audit_scan_parser.TestNpmAuditParser --keepdb -v 3
