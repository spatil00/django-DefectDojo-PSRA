---
title: "Upgrading"
description: "Release specific upgrading instructions"
draft: false
weight: 5
---

Docker-compose
--------------

When you deploy a vanilla docker-compose, it will create a persistent
volume for your MySQL database. As long as your volume is there, you
should not lose any data.

### Using docker images provided in DockerHub

{{% alert title="Information" color="info" %}}
If you\'re using `latest`, then you need to pre pull the `latest` from
DockerHub to update.
{{% /alert %}}


The generic upgrade method for docker-compose are as follows:

-   Pull the latest version

    ``` {.sourceCode .bash}
    docker pull defectdojo/defectdojo-django:latest
    docker pull defectdojo/defectdojo-nginx:latest
    ```

-   If you would like to use a version other than the latest, specify the version (tag) you want to upgrade to:

    ``` {.sourceCode .bash}
    docker pull defectdojo/defectdojo-django:1.10.2
    docker pull defectdojo/defectdojo-nginx:1.10.2
    ```

-   If you would like to use alpine based images, you specify the version (tag) you want to upgrade to:

    ``` {.sourceCode .bash}
    docker pull defectdojo/defectdojo-django:1.10.2-alpine
    docker pull defectdojo/defectdojo-nginx:1.10.2-alpine
    ```

-   Go to the directory where your docker-compose.yml file lives
-   Stop DefectDojo: `./dc-stop.sh`
-   Re-start DefectDojo, allowing for container recreation:
    `./dc-up-d.sh`
-   Database migrations will be run automatically by the initializer.
    Check the output via `docker-compose logs initializer` or relevant k8s command
-   If you have the initializer disabled (or if you want to be on the
    safe side), run the migration command:
    `docker-compose exec uwsgi /bin/bash -c 'python manage.py migrate`

### Building your local images

If you build your images locally and do not use the ones from DockerHub,
the instructions are the same, with the caveat that you must build your images
first. (Of course, if you're doing this, then you know you have to
update the source code first)

Replace the first step above with: `docker-compose build`

godojo installations
--------------------

If you have installed DefectDojo on "iron" and wish to upgrade the installation, please see the [instructions in the repo](https://github.com/DefectDojo/godojo/blob/master/docs-and-scripts/upgrading.md).

<<<<<<< HEAD
## Upgrading to DefectDojo Version 2.22.x.

There are no special instruction for upgrading to 2.22.0. Check the [Release Notes](https://github.com/DefectDojo/django-DefectDojo/releases/tag/2.22.0) for the contents of the release.
=======
## Upgrading to DefectDojo Version 2.23.x.

There is a migration from the legacy Nessus and Nessus WAS parsers to a single Tenable parser. The updated Tenable parser simply merges existing support for Nessus and Nessus WAS without introducing new functionality that could create instability

There is a migration process built into the upgrade that will automatically convert exiting Nessus and Nessus WAS findings and tests into Tenable findings and tests

**Breaking Change**

If there is any use of the Nessus or Nessus WAS in automated fashion via the import and reimport API endpoints, the `scan-type` parameter needs to be updated to `Tenable Scan`

For all other changes, check the [Release Notes](https://github.com/DefectDojo/django-DefectDojo/releases/tag/2.23.0) for the contents of the release.
>>>>>>> deb83579

## Upgrading to DefectDojo Version 2.21.x.

There are no special instruction for upgrading to 2.21.0. Check the [Release Notes](https://github.com/DefectDojo/django-DefectDojo/releases/tag/2.21.0) for the contents of the release.

## Upgrading to DefectDojo Version 2.20.x.

There are no special instruction for upgrading to 2.20.0. Check the [Release Notes](https://github.com/DefectDojo/django-DefectDojo/releases/tag/2.20.0) for the contents of the release.

## Upgrading to DefectDojo Version 2.19.x

There are new docker images based on alpine with fewer third party dependencies. Related to the new images the current docker files had to be renamed and have a "-debian" or the new images a "-alpine" at the end. Furthermore there are new docker tags [DefectdojoVersion]-[OS]. For example 2.19.0-alpine or 2.19.0-debian. The currend tags (latest and [DefectdojoVersion]) are still based on the "old" images. Be aware that the new alpine images are not heavily tested and may contain bugs.

**Breaking Change**

In version 2.19.3, the GitHub OAuth integration has been removed to prevent configurations that may allow more access than intended.

[DefectDojo Security Advisory: Severity Medium | Potential GitHub Authentication Misconfiguration](https://github.com/DefectDojo/django-DefectDojo/security/advisories/GHSA-hfp4-q5pg-2p7r)

## Upgrading to DefectDojo Version 2.18.x

**Upgrade instructions for helm chart with rabbitMQ enabled**: The rabbitMQ uses a statefulset by default. Before upgrading the helm chart we have to ensure that all queues are empty:

```bash
kubectl exec -i <name_of_the_rabbitmq_pod>  -- rabbitmqctl list_queues
```

Next step is to delete rabbitMQ pvc:

```bash
kubectl delete  pvc -l app.kubernetes.io/name=rabbitmq
```

Last step is to perform the upgrade.

For more information: https://artifacthub.io/packages/helm/bitnami/rabbitmq/11.2.0



## Upgrading to DefectDojo Version 2.17.x.

There are no special instruction for upgrading to 2.17.0. Check the [Release Notes](https://github.com/DefectDojo/django-DefectDojo/releases/tag/2.17.0) for the contents of the release.

## Upgrading to DefectDojo Version 2.16.x.

There are no special instruction for upgrading to 2.16.0. Check the [Release Notes](https://github.com/DefectDojo/django-DefectDojo/releases/tag/2.16.0) for the contents of the release.

## Upgrading to DefectDojo Version 2.15.x.

There are no special instruction for upgrading to 2.15.0. Check the [Release Notes](https://github.com/DefectDojo/django-DefectDojo/releases/tag/2.15.0) for the contents of the release.

## Upgrading to DefectDojo Version 2.13.x.

The last release implemented the search for vulnerability ids, but the search database was not initialized. To populate the database table of the vulnerability ids, execute this django command from the defect dojo installation directory or from a shell of the Docker container or Kubernetes pod:

`./manage.py migrate_cve`

Additionally this requires a one-time rebuild of the Django-Watson search index. Execute this django command from the defect dojo installation directory or from a shell of the Docker container or Kubernetes pod:

`./manage.py buildwatson`

**Upgrade instructions for helm chart with postgres enabled**: The postgres database uses a statefulset by default. Before upgrading the helm chart we have to delete the statefullset and ensure that the pvc is reused, to keep the data. For more information: https://docs.bitnami.com/kubernetes/infrastructure/postgresql/administration/upgrade/ .

```bash
helm repo update
helm dependency update ./helm/defectdojo

# obtain name oft the postgres pvc
export POSTGRESQL_PVC=$(kubectl get pvc -l app.kubernetes.io/instance=defectdojo,role=primary -o jsonpath="{.items[0].metadata.name}")

# delete postgres statefulset
kubectl delete statefulsets.apps defectdojo-postgresql --namespace default --cascade=orphan

# upgrade
helm upgrade \
  defectdojo \
  ./helm/defectdojo/ \
  --set primary.persistence.existingClaim=$POSTGRESQL_PVC \
  ... # add your custom settings
```

**Further changes:**

Legacy authorization for changing configurations based on staff users has been removed.

## Upgrading to DefectDojo Version 2.12.x.

**Breaking change for search:** The field `cve` has been removed from the search index for Findings and the Vulnerability Ids have been added to the search index. With this the syntax to search explicitly for vulnerability ids have been changed from `cve:` to `vulnerability_id:`, e.g. `vulnerability_id:CVE-2020-27619`.


## Upgrading to DefectDojo Version 2.10.x.

**Breaking change for Findings:** The field `cve` will be replaced by a list of Vulnerability Ids, which can store references to security advisories associated with this finding. These can be Common Vulnerabilities and Exposures (CVE) or from other sources, eg. GitHub Security Advisories. Although the field does still exist in the code, the API and the UI have already been changed to use the list of Vulnerability Ids. Other areas like hash code calculation, search and parsers will be migrated step by step in later stages.

This change also causes an API change for the endpoint `/engagements/{id}/accept_risks/`.


## Upgrading to DefectDojo Version 2.9.x.

**Breaking change for APIv2:** `configuration_url` was removed from API endpoint `/api/v2/tool_configurations/` due to redundancy.


## Upgrading to DefectDojo Version 2.8.x.

**Breaking change for Docker Compose:** Starting DefectDojo with Docker Compose now supports 2 databases (MySQL and PostgreSQL) and 2 celery brokers (RabbitMQ and Redis). To make this possible, docker-compose needs to be started with the parameters `--profile` and `--env-file`. You can get more information in [Setup via Docker Compose - Profiles](https://github.com/DefectDojo/django-DefectDojo/blob/master/readme-docs/DOCKER.md#setup-via-docker-compose---profiles). The profile `mysql-rabbitmq` provides the same configuration as in previous releases. With this the prerequisites have changed as well: Docker requires at least version 19.03.0 and Docker Compose 1.28.0.

**Breaking change for Helm Chart:** In one of the last releases we upgraded the redis dependency in our helm chart without renaming keys in our helm chart. We fixed this bug with this release, but you may want to check if all redis values are correct ([Pull Request](https://github.com/DefectDojo/django-DefectDojo/pull/5886)).

The flexible permissions for the configuration of DefectDojo are now active by default. With this, the flag **Staff** for users is not relevant and not visible anymore. The old behaviour can still be activated by setting the parameter `FEATURE_CONFIGURATION_AUTHORIZATION` to `False`. If you haven't done so with the previous release, you can still run a migration script with `./manage.py migrate_staff_users`. This script:

* creates a group for all staff users,
* sets all configuration permissions that staff users had and
* sets the global Owner role, if `AUTHORIZATION_STAFF_OVERRIDE` is set to `True`.

## Upgrading to DefectDojo Version 2.7.x.

This release is a breaking change regarding the Choctaw Hog parser. As the maintainers of this project unified multiple parsers under the RustyHog parser, we now support the parsing of Choctaw Hog JSON output files through the Rusty Hog parser. Furthermore, we also support Gottingen Hog and Essex Hog JSON output files with the RustyHog parser.

There is another breaking change regarding the import of SSLyze scans. The parser has been renamed from `SSLyze 3 Scan (JSON)` to `SSLyze Scan (JSON)`. The data in the database is fixed by the initializer, but it may break scripted API calls.

Release 2.7.0 contains a beta functionality to make permissions for the configuration of DefectDojo more flexible. When the settings parameter `FEATURE_CONFIGURATION_AUTHORIZATION` is set to `True`, many configuration dialogues and API endpoints can be enabled for users or groups of users, regardless of their **Superuser** or **Staff** status, see [Configuration Permissions]({{< ref "../usage/permissions/#configuration-permissions" >}}).

The functionality using the flag `AUTHORIZATION_STAFF_OVERRIDE` has been removed. The same result can be achieved with giving the staff users a global Owner role. 

To support the transition for these 2 changes, you can run a migration script with ``./manage.py migrate_staff_users``. This script:

* creates a group for all staff users,
* sets all configuration permissions that staff users had and
* sets the global Owner role, if `AUTHORIZATION_STAFF_OVERRIDE` is set to `True`.

## Upgrading to DefectDojo Version 2.6.x.

There are no special instruction for upgrading to 2.6.0. Check the [Release Notes](https://github.com/DefectDojo/django-DefectDojo/releases/tag/2.6.0) for the contents of the release.

Please consult the security advisories [GHSA-f82x-m585-gj24](https://github.com/DefectDojo/django-DefectDojo/security/advisories/GHSA-f82x-m585-gj24) (moderate) and [GHSA-v7fv-g69g-x7p2](https://github.com/DefectDojo/django-DefectDojo/security/advisories/GHSA-v7fv-g69g-x7p2) (high) to see what security issues were fixed in this release. These will be published and become visible at January 18th, 2022.

## Upgrading to DefectDojo Version 2.5.x.

Legacy authorization has been completely removed with version 2.5.0. This includes removal of the migration of users
to the new authorization as described in https://documentation.defectdojo.com/getting_started/upgrading/#authorization.
If you are still using the legacy authorization, you should run the migration with ``./manage.py migrate_authorization_v2``
before upgrading to version 2.5.0

This release introduces the "Forgot password" functionality (`DD_FORGOT_PASSWORD`: default `True`). The function
allows sending an e-mail with the reset password link. Missing configuration or misconfiguration of SMTP
(`DD_EMAIL_URL`) could raise an error (HTTP-500). Check and test (for example by resetting your own password) if you
configured SMTP correctly. If you want to avoid HTTP-500 and you don't want to set up SMTP, you can just simply switch
off the "Forgot password" functionality (`DD_FORGOT_PASSWORD=False`).

Release renamed system setting `mail_notifications_from` to `email_from`. This value will not be used only for sending
notifications but also for sending the reset password emails. It is highly recommended to check the content of this
value if you are satisfied. If you installed DefectDojo earlier, you can expect `"from@example.com"` there. A fresh
installation will use `"no-reply@example.com"`

This release [updates](https://github.com/DefectDojo/django-DefectDojo/pull/5450) our helm dependencies. There is a breaking change if you are using the mysql database from the helm chart because we replaced the deprecated chart from the stable repo with a chart from bitnami. If you have persistance enabled, ensure to backup your data before upgrading. All data get lost when replacing the mysql chart during the upgrade. For data migration take a look at the mysql backup and restore process.

Furthermore we updated our kubernetes version. Current tests run on 1.18.16 and 1.22.0.

## Upgrading to DefectDojo Version 2.4.x. (Security Release)

This releases fixes a High severity vulnerability for which the details will be disclosed on November 16th in [GHSA-fwg9-752c-qh8w](https://github.com/DefectDojo/django-DefectDojo/security/advisories/GHSA-fwg9-752c-qh8w)

There is a breaking change in the API for importing and re-importings scans with SonarQube API and Cobalt.io API. The [scan configurations
have been unified](https://github.com/DefectDojo/django-DefectDojo/pull/5289) and are set now with the attribute `api_scan_configuration`.
The existing configurations for SonarQube API and Cobalt.io API have been migrated.

At the request of pyup.io, we had to remove the parser for Safety scans.


## Upgrading to DefectDojo Version 2.3.x.

There are no special instruction for upgrading to 2.3.0.
In 2.3.0 we [changed the default password hashing algorithm to Argon2 (from PBKDF2)](https://github.com/DefectDojo/django-DefectDojo/pull/5205).
When logging in, exising hashes get replaced by an Argon2 hash. If you want to rehash password without users having to login,
please see the [Django password management docs](https://docs.djangoproject.com/en/3.2/topics/auth/passwords/).
The previous password hashing algorithm (PBKDF2) was not unsafe, but we wanted to follow the [OWASP guidelines](https://cheatsheetseries.owasp.org/cheatsheets/Password_Storage_Cheat_Sheet.html).


## Upgrading to DefectDojo Version 2.2.x.

Upgrade to 2.0.0 contained migration of endpoints. Some parts of migration haven't been done properly. This deficiency
may manifest as a doubled slash in endpoint URLs (like `http://foo.bar:8080//test`) or as a problem with deduplication
of the same endpoints. The mentioned bug was fixed in 2.2.0 and if you have seen these kinds of problems, just rerun
"Endpoint migration" as it is written in [Upgrading to DefectDojo Version 2.0.x.](#upgrading-to-defectdojo-version-20x).


## Upgrading to DefectDojo Version 2.0.x.

Follow the usual steps to upgrade as described above.

BEFORE UPGRADING
- If you are using SAML2 checkout the new [documentaion](https://documentation.defectdojo.com/integrations/social-authentication/#saml-20) and update you settings following the migration section. We replaced [django-saml2-auth](https://github.com/fangli/django-saml2-auth) with [djangosaml2](https://github.com/IdentityPython/djangosaml2).

AFTER UPGRADING
- Usual migration process (`python manage.py migrate`) try to migrate all endpoints to new format and merge duplicates.
- All broken endpoints (which weren't possible to migrate) have red flag 🚩 in standard list of endpoints.
- Check if all your endpoints was migrated successfully, go to: https://<defect-dojo-url>/endpoint/migrate.
- Alternatively, this can be run as management command:  `docker-compose exec uwsgi ./manage.py endpoint_migration --dry-run`
- When all endpoint will be fixed (there is not broken endpoint), press "Run migration" in https://<defect-dojo-url>/endpoint/migrate
- Or, you can run management command: `docker-compose exec uwsgi ./manage.py endpoint_migration`
- Details about endpoint migration / improvements in https://github.com/DefectDojo/django-DefectDojo/pull/4473

We decided to name this version 2.0.0 because we did some big cleanups in this release:

- Remove API v1 ([#4413](https://github.com/DefectDojo/django-DefectDojo/pull/4413))
- Remove setup.bash installation method ([#4417](https://github.com/DefectDojo/django-DefectDojo/pull/4417))
- Rename Finding.is_Mitigated field to Finding.is_mitigated ([#3854](https://github.com/DefectDojo/django-DefectDojo/pull/4854))
- Remove everything related to the old tagging library ([#4419](https://github.com/DefectDojo/django-DefectDojo/pull/4419))
- Remove S0/S1/S2../S5 severity display option ([#4415](https://github.com/DefectDojo/django-DefectDojo/pull/4415))
- Refactor EndPoint handling/formatting ([#4473](https://github.com/DefectDojo/django-DefectDojo/pull/4473))
- Upgrade to Django 3.x ([#3632](https://github.com/DefectDojo/django-DefectDojo/pull/3632))
- PDF Reports removed ([#4418](https://github.com/DefectDojo/django-DefectDojo/pull/4418))
- Hashcode calculation logic has changed. To update existing findings run:

  `./manage.py dedupe --hash_code_only`.

If you're using docker:

`docker-compose exec uwsgi ./manage.py dedupe --hash_code_only`.

This can take a while depending on your instance size.

- See release notes: https://github.com/DefectDojo/django-DefectDojo/releases/tag/2.0.0

### Endpoints

- The usual migration process (`python manage.py migrate`) tries to migrate all endpoints to new format and merge duplicates.
- All broken endpoints (which weren't possible to migrate) have a red flag 🚩 in the standard list of endpoints.
- Check if all your endpoints were migrated successfully, go to: https://<defect-dojo-url>/endpoint/migrate.
- Alternatively, this can be run as management command:  `docker-compose exec uwsgi ./manage.py endpoint_migration --dry-run`
- When all endpoint are fixed (there is not broken endpoint), press "Run migration" in https://<defect-dojo-url>/endpoint/migrate
- Or, you can run management command: `docker-compose exec uwsgi ./manage.py endpoint_migration`
- Details about endpoint migration / improvements in https://github.com/DefectDojo/django-DefectDojo/pull/4473

### Authorization

The new authorization system for Products and Product Types based on roles is the default now. The fields for authorized users are not available anymore, but you can assign roles as described in [Permissions](../../usage/permissions). Users are migrated automatically, so that their permissions are as close as possible to the previous authorization:
- Superusers will still have all permissions on Products and Product Types, so they must not be changed.
- Staff users have had all permissions for all product types and products, so they will be get a global role as *Owner*.
- Product_Members and Product Type_Members will be added for authorized users according to the settings for the previous authorization:
  - The *Reader* role is set as the default.
  - If `AUTHORIZED_USERS_ALLOW_STAFF` is `True`, the user will get the *Owner* role for the respective Product or Product Type.
  - If `AUTHORIZED_USERS_ALLOW_CHANGE` or `AUTHORIZED_USERS_ALLOW_DELETE` is `True`, the user will get the *Writer* role for the respective Product or Product Type.

The new authorization is active for both UI and API. Permissions set via authorized users or via the Django Admin interface are no longer taken into account.

Please review the roles for your users after the upgrade to avoid an unintended permissions creep.


## Upgrading to DefectDojo Version 1.15.x

- See release notes: https://github.com/DefectDojo/django-DefectDojo/releases/tag/1.15.0
- If you have made changes to JIRA templates or the template config in the JIRA Project config for instances/products/engagements:
The jira template settings introduced in 1.13 have been changed. You now have to select a subfolder instead of a sinlge template file. If you have chosen a non-default template here, you have to reapply that to all products / engagements. Also you have to move your custom templates into the correct subfolder in `dojo/templates/issue-trackers/`.
- Hashcode calculation logic has changed in #4134, #4308 and #4310 to update existing findings run:

    `./manage.py dedupe --hash_code_only`

If you're using docker:

`docker-compose exec uwsgi ./manage.py dedupe --hash_code_only`

This can take a while depending on your instance size.



## Upgrading to DefectDojo Version 1.14.x

- See release notes: https://github.com/DefectDojo/django-DefectDojo/releases/tag/1.14.0

Note that the below fields are now optional without default value. They will not be filled anymore with values such as "No references given" when found empty while saving the findings
- mitigation
- references
- impact
- url



## Upgrading to DefectDojo Version 1.13.x

- See release notes: https://github.com/DefectDojo/django-DefectDojo/releases/tag/1.13.0
- Hashcode settings affecting deduplication have changed, to update existing findings run:

    `./manage.py dedupe`

If you're using docker:

    docker-compose exec uwsgi ./manage.py dedupe

This can take a while depeneding on your instance size. It might possible that new duplicates are detected among existing findings, so make a backup before running!


## Upgrading to DefectDojo Version 1.12.x

- See release notes: https://github.com/DefectDojo/django-DefectDojo/releases/tag/1.12.0
- 1.12.1 is a security release https://github.com/DefectDojo/django-DefectDojo/releases/tag/1.12.1

## Upgrading to DefectDojo Version 1.11.x

- See release notes: https://github.com/DefectDojo/django-DefectDojo/releases/tag/1.11.0
- 1.11.1 is a security release https://github.com/DefectDojo/django-DefectDojo/releases/tag/1.11.1

## Upgrading to DefectDojo Version 1.10.x

**1.10.4 is a security release**

-   See the security advisory:
    <https://github.com/DefectDojo/django-DefectDojo/security/advisories/GHSA-96vq-gqr9-vf2c>
-   See release notes:
    <https://github.com/DefectDojo/django-DefectDojo/releases/tag/1.10.4>
-   Version 1.10.4 replaces 1.10.3 as the latter contained an incomplete
    fix

**What\'s New:**

-   See release notes:
    <https://github.com/DefectDojo/django-DefectDojo/releases>
-   DefectDojo now provides a `settings.py` file
    out-of-the-box. Custom settings need to go into
    `local\_settings.py`. See
    <https://github.com/DefectDojo/django-DefectDojo/blob/master/dojo/settings/settings.py>
    and
    <https://github.com/DefectDojo/django-DefectDojo/blob/master/docker/extra_settings/README.md>
-   A quickfix is to rename your own / customized
    `settings.py` or `settings.dist.py` to
    `local\_settings.py`. Details of that PR:
    <https://github.com/DefectDojo/django-DefectDojo/pull/3136>
-   Major JIRA integration refactoring, for which you should at least
    use 1.10.1 and not 1.10.0 for many bug fixes.

**Breaking changes**

Kubernetes/Helm users: we have moved away from the \"stable\" repository
to \"bitnami\" in this release. The bitnami postgresql chart required us
to add a new key to the postgresql secret, which will give you the error
`postgresql-postgres-password is missing` if you have
`createPostgresqlSecret: false`. In 1.10.1, a fix was also included to
allow your existing `postgresqlPassword` to be reused properly.

Including in 1.10.1 were a couple fixes related to a rabbitMQ upgrade.
The path to access `password`, `erlangCookie` and
`existingPasswordSecret` changed from `rabbitmq` to `auth`. Furthermore,
as rabbitMQ is deployed as a StatefulSet, an in-place upgrade is not
possible and an error will likely be thrown such as
`Forbidden: updates to statefulset spec for fields other than 'replicas', 'template', and 'updateStrategy' are forbidden`.
After ensuring your rabbitMQ celery queue is empty, you will then want
to delete your rabbitMQ StatefulSet and PVC to allow them to get
re-created, or fully delete and recreate defectdojo.

## Upgrading to DefectDojo Version 1.9.3

**This is a security release**

-   See the [security
    advisory](https://github.com/DefectDojo/django-DefectDojo/security/advisories/GHSA-8q8j-7wc4-vjg5)
-   See [release
    notes](https://github.com/DefectDojo/django-DefectDojo/releases/tag/1.9.3)

**What\'s New:**

-   See release notes:
    <https://github.com/DefectDojo/django-DefectDojo/releases>

**NOTE:**

When upgrading from before 1.9.2, a corrective script may need to be ran

`./manage.py create\_endpoint\_status`

If you\'re using docker:

`docker-compose exec uwsgi ./manage.py create\_endpoint\_status`

This can take a while depending on your hardware and the number of
findings in your instance.

-   Search index tweaking index rebuild after upgrade:

This requires a (one-time) rebuild of the Django-Watson search index.
Execute the django command from the defect dojo installation directory:

`./manage.py buildwatson]`

If you\'re using docker:

`docker-compose exec uwsgi ./manage.py buildwatson`

This can take a while depending on your hardware and the number of
findings in your instance.

## Upgrading to DefectDojo Version 1.8.0

**What\'s New:**

-   See release notes:
    <https://github.com/DefectDojo/django-DefectDojo/releases>
-   Improved search, which requires an index rebuild
    (<https://github.com/DefectDojo/django-DefectDojo/pull/2861>)

This requires a (one-time) rebuild of the Django-Watson search index.
Execute the django command from the defect dojo installation directory:

`./manage.py buildwatson`

If you\'re using docker:

`docker-compose exec uwsgi ./manage.py buildwatson`

This can take a while depending on your hardware and the number of
findings in your instance.

-   **NOTE:**

As a result of a breaking bug revolving around Endpoint\_status objects,
a corrective script will need to be ran after every dynamic scan
imported through either API version.

The script can be found
[here](https://github.com/DefectDojo/django-DefectDojo/blob/dev/dojo/management/commands/create_endpoint_status.py)

`./manage.py create\_endpoint\_status`

If you\'re using docker:

`docker-compose exec uwsgi ./manage.py create\_endpoint\_status`

This can take a while depending on your hardware and the number of
findings in your instance.

## Upgrading to DefectDojo Version 1.7.0

**What\'s New:**

-   Updated search, you can now search for CVE-XXXX-YYYY
-   Updated search index, fields added to index: \'id\', \'title\',
    \'cve\', \'url\', \'severity\', \'description\', \'mitigation\',
    \'impact\', \'steps\_to\_reproduce\', \'severity\_justification\',
    \'references\', \'sourcefilepath\', \'sourcefile\', \'hash\_code\',
    \'file\_path\', \'component\_name\', \'component\_version\',
    \'unique\_id\_from\_tool\'

This requires a (one-time) rebuild of the Django-Watson search index.
Execute the django command from the defect dojo installation directory:

`./manage.py buildwatson dojo.Finding`

If you\'re using docker:

`docker-compose exec uwsgi ./manage.py buildwatson dojo.Finding`

Upgrading to DefectDojo Version 1.5.0
-------------------------------------

**What\'s New:**

-   Updated UI with a new DefectDojo logo, default colors and CSS.
-   Updated Product views with tabs for Product Overview, Metrics,
    Engagements, Endpoints, Benchmarks (ASVS), and Settings to make it
    easier to navigate and manage your products.
-   New Product Information fields: Regulations, Criticality, Platform,
    Lifecycle, Origin, User Records, Revenue, External Audience,
    Internet Accessible
-   Languages pie chart on product overview, only supported through the
    API and Django admin, integrates with cloc analyzer
-   New Engagement type of CI/CD to support continual testing
-   Engagement shortcuts and ability to import findings and auto-create
    an engagement
-   Engagement labels for overdue, no tests and findings
-   New Contextual menus throughout DefectDojo and shortcuts to new
    findings and critical findings
-   Ability to merge a finding into a parent finding and either
    inactivate or delete the merged findings.
-   Report improvements and styling adjustment with the default option
    of HTML reports
-   SLA for remediation of severities based on finding criticality, for
    example critical findings remediated within 7 days. Configurable in
    System Settings.
-   Engagement Auto-Close Days in System Settings. Automatically close
    an engagement if open past the end date.
-   Ability to apply remediation advice based on CWE. For example XSS
    can be configured as a template so that it\'s consistent across all
    findings. Enabled in system settings.
-   Finding confidence field supported from scanners. First
    implementation in the Burp importer.
-   Goast importer for static analysis of Golang products
-   Celery status check on System Settings
-   Beta rules framework release for modifying findings on the fly
-   DefectDojo 2.0 API with Swagger support
-   Created and Modified fields on all major tables
-   Various bug fixes reported on Github

**Upgrading to 1.5.0 requirements:**

1.  Back up your database first, ideally take the backup from production
    and test the upgrade on a staging server.
2.  Edit the settings.py file which can be found in
    `django-DefectDojo/dojo/settings/settings.py`. Copy in the rest
    framework configuration after the CSRF\_COOKIE\_SECURE = True:

        REST_FRAMEWORK = {
            'DEFAULT_AUTHENTICATION_CLASSES': (
                'rest_framework.authentication.TokenAuthentication',
                'rest_framework.authentication.BasicAuthentication',
            ),
            'DEFAULT_PERMISSION_CLASSES': (
                'rest_framework.permissions.DjangoModelPermissions',
            ),
            'DEFAULT_RENDERER_CLASSES': (
                'rest_framework.renderers.JSONRenderer',
            ),
            'DEFAULT_PAGINATION_CLASS': 'rest_framework.pagination.LimitOffsetPagination',
            'PAGE_SIZE': 25
        }

Navigate to: LOGIN\_EXEMPT\_URLS and add the following after
r\'\^%sfinding/image/(?P\<token\>\[\^/\]+)\$\' % URL\_PREFIX:

    r'^%sfinding/image/(?P<token>[^/]+)$' % URL_PREFIX,
    r'^%sapi/v2/' % URL_PREFIX,

Navigate to: INSTALLED\_APPS and add the following after:
\'multiselectfield\',:

    'multiselectfield',
    'rest_framework',
    'rest_framework.authtoken',
    'rest_framework_swagger',
    'dbbackup',

Navigate to: CELERY\_TASK\_IGNORE\_RESULT = True and add the following
after CELERY\_TASK\_IGNORE\_RESULT line:

    CELERY_RESULT_BACKEND = 'db+sqlite:///dojo.celeryresults.sqlite'

Save your modified settings file. For reference the modified file should
look like the new 1.5.0
\[settings\](<https://github.com/DefectDojo/django-DefectDojo/blob/master/dojo/settings/settings.dist.py>)
file, minus the environmental configurations. As an alternative this
file can be used and the enviromental configurations from you
environment can be copied into this file.

3.  Activate your virtual environment and then upgrade the requirements:

`pip install -r requirements.txt --upgrade`

4.  Upgrade the database:

        ./manage.py makemigrations
        ./manage.py migrate

5.  Collect the static files (Javascript, Images, CSS):

        ./manage.py collectstatic --noinput

6.  Complete

## Upgrading to DefectDojo Version 1.3.1

**What\'s New:**

-   New importers for Contrast, Nikto and TruffleHog (finding secrets in
    git repos).
-   Improved merging of findings for dynamic and static importers
-   Markdown support for findings
-   HTML report improvements including support of Markdown.
-   System settings Celery status page to assist in debugging if Celery
    is functional.

**Upgrading to 1.3.1 requires:**

1.  pip install markdown pip install pandas
2.  ./manage.py makemigrations ./manage.py migrate
3.  ./manage.py collectstatic \--noinput
4.  Complete

## Upgrading to DefectDojo Version 1.2.9

**What\'s New:** New feature: Benchmarks (OWASP ASVS)

**Upgrading to 1.2.9 requires:**

1.  ./manage.py makemigrations ./manage.py migrate ./manage.py loaddata
    dojo/fixtures/benchmark\_type.json ./manage.py loaddata
    dojo/fixtures/benchmark\_category.json ./manage.py loaddata
    dojo/fixtures/benchmark\_requirement.json
2.  ./manage.py collectstatic \--noinput
3.  Complete

## Upgrading to DefectDojo Version 1.2.8

New feature: Product Grading (Overall Product Health) Upgrading to 1.2.8
requires:

1.  ./manage.py makemigrations ./manage.py migrate ./manage.py
    system\_settings
2.  ./manage.py collectstatic \--noinput
3.  pip install asteval
4.  pip install \--upgrade celery
5.  Complete

## Upgrading to DefectDojo Version 1.2.4

Upgrading to 1.2.4 requires:

1.  ./manage.py makemigrations ./manage.py migrate ./manage.py loaddata
    dojo/fixtures/objects\_review.json

## Upgrading to DefectDojo Version 1.2.3

Upgrading to 1.2.3 requires:

1.  ./manage.py makemigrations ./manage.py migrate ./manage.py loaddata
    dojo/fixtures/language\_type.json
2.  Currently languages and technologies can be updated via the API or
    in the admin section of Django.

## July 6th 2017 - New location for system settings

Pull request \#313 moves a number of system settings previously located
in the application\'s settings.py to a model that can be used and
changed within the web application under \"Configuration -\> System
Settings\".

If you\'re using a custom `URL_PREFIX` you will need to set this in the
model after upgrading by editing `dojo/fixtures/system_settings.json`
and setting your URL prefix in the `url_prefix` value there. Then issue
the command `./manage.py loaddata system_settings.json` to load your
settings into the database.

If you\'re not using a custom `URL_PREFIX`, after upgrading simply go to
the System Settings page and review which values you want to set for
each setting, as they\'re not automatically migrated from settings.py.

If you like you can then remove the following settings from settings.py
to avoid confusion:

-   `ENABLE_DEDUPLICATION`
-   `ENABLE_JIRA`
-   `S_FINDING_SEVERITY_NAMING`
-   `URL_PREFIX`
-   `TIME_ZONE`
-   `TEAM_NAME`

## Upgrading to DefectDojo Version 1.2.2

Upgrading to 1.2.2 requires:

1.  Copying settings.py to the settings/ folder.
2.  If you have supervisor scripts change
    DJANGO\_SETTINGS\_MODULE=dojo.settings.settings

## Upgrading to Django 1.1.5

If you are upgrading an existing version of DefectDojo, you will need to
run the following commands manually:

1.  First install Yarn. Follow the instructions based on your OS:
    <https://yarnpkg.com/lang/en/docs/install/>
2.  The following must be removed/commented out from `settings.py`: :

        'djangobower.finders.BowerFinder',

        From the line that contains:
        # where should bower install components
        ...

        To the end of the bower declarations
          'justgage'
        )

3.  The following needs to be updated in `settings.py`: :

        STATICFILES_DIRS = (
            # Put strings here, like "/home/html/static" or "C:/www/django/static".
            # Always use forward slashes, even on Windows.
            # Don't forget to use absolute paths, not relative paths.
            os.path.dirname(DOJO_ROOT) + "/components/yarn_components",
        )

## Upgrading to Django 1.11

Pull request \#300 makes DefectDojo Django 1.11 ready. A fresh install
of DefectDojo can be done with the setup.bash script included - no
special steps are required.

If you are upgrading an existing installation of DefectDojo, you will
need to run the following commands manually: :

    pip install django-tastypie --upgrade
    pip install django-tastypie-swagger --upgrade
    pip install django-filter --upgrade
    pip install django-watson --upgrade
    pip install django-polymorphic --upgrade
    pip install django --upgrade
    pip install pillow --upgrade
    ./manage.py makemigrations
    ./manage.py migrate

The following must be removed/commented out from settings.py: :

    TEMPLATE_DIRS
    TEMPLATE_DEBUG
    TEMPLATE_LOADERS
    TEMPLATE_CONTEXT_PROCESSORS

The following needs to be added to settings.py: :

    TEMPLATES  = [
    {
        'BACKEND': 'django.template.backends.django.DjangoTemplates',
        'APP_DIRS': True,
        'OPTIONS': {
            'context_processors': [
                'django.template.context_processors.debug',
                'django.template.context_processors.request',
                'django.contrib.auth.context_processors.auth',
                'django.contrib.messages.context_processors.messages',
            ],
        },
    },
    ]

Once all these steps are completed your installation of DefectDojo will
be running under Django 1.11<|MERGE_RESOLUTION|>--- conflicted
+++ resolved
@@ -67,23 +67,21 @@
 
 If you have installed DefectDojo on "iron" and wish to upgrade the installation, please see the [instructions in the repo](https://github.com/DefectDojo/godojo/blob/master/docs-and-scripts/upgrading.md).
 
-<<<<<<< HEAD
+## Upgrading to DefectDojo Version 2.23.x.
+
+There is a migration from the legacy Nessus and Nessus WAS parsers to a single Tenable parser. The updated Tenable parser simply merges existing support for Nessus and Nessus WAS without introducing new functionality that could create instability
+
+There is a migration process built into the upgrade that will automatically convert exiting Nessus and Nessus WAS findings and tests into Tenable findings and tests
+
+**Breaking Change**
+
+If there is any use of the Nessus or Nessus WAS in automated fashion via the import and reimport API endpoints, the `scan-type` parameter needs to be updated to `Tenable Scan`
+
+For all other changes, check the [Release Notes](https://github.com/DefectDojo/django-DefectDojo/releases/tag/2.23.0) for the contents of the release.
+
 ## Upgrading to DefectDojo Version 2.22.x.
 
 There are no special instruction for upgrading to 2.22.0. Check the [Release Notes](https://github.com/DefectDojo/django-DefectDojo/releases/tag/2.22.0) for the contents of the release.
-=======
-## Upgrading to DefectDojo Version 2.23.x.
-
-There is a migration from the legacy Nessus and Nessus WAS parsers to a single Tenable parser. The updated Tenable parser simply merges existing support for Nessus and Nessus WAS without introducing new functionality that could create instability
-
-There is a migration process built into the upgrade that will automatically convert exiting Nessus and Nessus WAS findings and tests into Tenable findings and tests
-
-**Breaking Change**
-
-If there is any use of the Nessus or Nessus WAS in automated fashion via the import and reimport API endpoints, the `scan-type` parameter needs to be updated to `Tenable Scan`
-
-For all other changes, check the [Release Notes](https://github.com/DefectDojo/django-DefectDojo/releases/tag/2.23.0) for the contents of the release.
->>>>>>> deb83579
 
 ## Upgrading to DefectDojo Version 2.21.x.
 
