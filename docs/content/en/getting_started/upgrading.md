---
title: "Upgrading"
description: "Release specific upgrading instructions"
draft: false
weight: 5
---

Docker-compose
--------------

When you deploy a vanilla docker-compose, it will create a persistent
volume for your MySQL database. As long as your volume is there, you
should not lose any data.

### Using docker images provided in DockerHub

{{% alert title="Information" color="info" %}}
If you\'re using `latest`, then you need to pre pull the `latest` from
DockerHub to update.
{{% /alert %}}


The generic upgrade method for docker-compose are as follows:
-   Pull the latest version

    ``` {.sourceCode .bash}
    docker pull defectdojo/defectdojo-django:latest
    docker pull defectdojo/defectdojo-nginx:latest
    ```

-   If you would like to use a version other than the latest, specify the version (tag) you want to upgrade to:

    ``` {.sourceCode .bash}
    docker pull defectdojo/defectdojo-django:1.10.2
    docker pull defectdojo/defectdojo-nginx:1.10.2
    ```

-   If you would like to use alpine based images, you specify the version (tag) you want to upgrade to:

    ``` {.sourceCode .bash}
    docker pull defectdojo/defectdojo-django:1.10.2-alpine
    docker pull defectdojo/defectdojo-nginx:1.10.2-alpine
    ```

-   Go to the directory where your docker-compose.yml file lives
-   Stop DefectDojo: `./dc-stop.sh`
-   Re-start DefectDojo, allowing for container recreation:
    `./dc-up-d.sh`
-   Database migrations will be run automatically by the initializer.
    Check the output via `docker-compose logs initializer` or relevant k8s command
-   If you have the initializer disabled (or if you want to be on the
    safe side), run the migration command:
    `docker-compose exec uwsgi /bin/bash -c "python manage.py migrate"`

### Building your local images

If you build your images locally and do not use the ones from DockerHub,
the instructions are the same, with the caveat that you must build your images
first. 
-   Pull the latest DefectDojo changes

    ``` {.sourceCode .bash}
    git fetch
    git pull
    git merge origin/master
    ```    

Then replace the first step of the above generic upgrade method for docker-compose with: `docker-compose build`

godojo installations
--------------------

If you have installed DefectDojo on "iron" and wish to upgrade the installation, please see the [instructions in the repo](https://github.com/DefectDojo/godojo/blob/master/docs-and-scripts/upgrading.md).

## Upgrading to DefectDojo Version 2.25.x.

<<<<<<< HEAD
There are no special instruction for upgrading to 2.25.0. Check the [Release Notes](https://github.com/DefectDojo/django-DefectDojo/releases/tag/2.25.0) for the contents of the release.

**Deprecation**

The OpenAPI 2.0 Swagger API documentation is being deprecated in favor of the existing
OpenAPI 3.0 API documentation page. The OpenAPI 2.0 Swagger API documentation page is
slated for removal in version 2.30.0

*Note*: The API has not changed in any way and behaves the same between OAPI2 and OAPI3

=======
A few query parameters related to filtering object via API related to a products tags have been renamed to be more consistent with the other "related object tags":

**Breaking Change**

 - Engagement
   - `product__tags__name` -> `product__tags` 
   - `not_product__tags__name` -> `not_product__tags` 
 - Test
   - `engagement__product__tags__name` -> `engagement__product__tags`
   - `not_engagement__product__tags__name` -> `not_engagement__product__tags`
 - Finding
   - `test__engagement__product__tags__name` -> `test__engagement__product__tags`
   - `not_test__engagement__product__tags__name` -> `not_test__engagement__product__tags`

For all other changes, check the [Release Notes](https://github.com/DefectDojo/django-DefectDojo/releases/tag/2.25.0) for the contents of the release.
>>>>>>> c5ec8fe4

## Upgrading to DefectDojo Version 2.24.x.

There are no special instruction for upgrading to 2.24.0. Check the [Release Notes](https://github.com/DefectDojo/django-DefectDojo/releases/tag/2.24.0) for the contents of the release.


## Upgrading to DefectDojo Version 2.23.x.

There is a migration from the legacy Nessus and Nessus WAS parsers to a single Tenable parser. The updated Tenable parser simply merges existing support for Nessus and Nessus WAS without introducing new functionality that could create instability

There is a migration process built into the upgrade that will automatically convert exiting Nessus and Nessus WAS findings and tests into Tenable findings and tests

**Breaking Change**

 - If there is any use of the Nessus or Nessus WAS in automated fashion via the import and reimport API endpoints, the `scan-type` parameter needs to be updated to `Tenable Scan`
 - The default containerized database will now be [PostgreSQL](https://www.postgresql.org/) rather than [MySQL](https://dev.mysql.com/) due to the use of case insensitivity on fields by default
   - It is recommended to update the [database character set and collation](https://dev.mysql.com/doc/refman/5.7/en/charset-database.html) to use UTF encoding 
   - If your deployment uses the MySQL containerized database, please see the following updates to run DefectDojo:
     - Use of the helper script "dc-up": `./dc-up.sh mysql-rabbitmq` or `./dc-up.sh mysql-redis`
     - Use of the helper script "dc-up-d": `./dc-up-d.sh mysql-rabbitmq` or `./dc-up-d.sh mysql-redis`
     - Use of Docker Compose directly: `docker-compose --profile mysql-rabbitmq --env-file ./docker/environments/mysql-rabbitmq.env up` or `docker-compose --profile mysql-redis --env-file ./docker/environments/mysql-redis.env up`

For all other changes, check the [Release Notes](https://github.com/DefectDojo/django-DefectDojo/releases/tag/2.23.0) for the contents of the release.

## Upgrading to DefectDojo Version 2.22.x.

There are no special instruction for upgrading to 2.22.0. Check the [Release Notes](https://github.com/DefectDojo/django-DefectDojo/releases/tag/2.22.0) for the contents of the release.

## Upgrading to DefectDojo Version 2.21.x.

There are no special instruction for upgrading to 2.21.0. Check the [Release Notes](https://github.com/DefectDojo/django-DefectDojo/releases/tag/2.21.0) for the contents of the release.

## Upgrading to DefectDojo Version 2.20.x.

There are no special instruction for upgrading to 2.20.0. Check the [Release Notes](https://github.com/DefectDojo/django-DefectDojo/releases/tag/2.20.0) for the contents of the release.

## Upgrading to DefectDojo Version 2.19.x

There are new docker images based on alpine with fewer third party dependencies. Related to the new images the current docker files had to be renamed and have a "-debian" or the new images a "-alpine" at the end. Furthermore there are new docker tags [DefectdojoVersion]-[OS]. For example 2.19.0-alpine or 2.19.0-debian. The currend tags (latest and [DefectdojoVersion]) are still based on the "old" images. Be aware that the new alpine images are not heavily tested and may contain bugs.

**Breaking Change**

In version 2.19.3, the GitHub OAuth integration has been removed to prevent configurations that may allow more access than intended.

[DefectDojo Security Advisory: Severity Medium | Potential GitHub Authentication Misconfiguration](https://github.com/DefectDojo/django-DefectDojo/security/advisories/GHSA-hfp4-q5pg-2p7r)

## Upgrading to DefectDojo Version 2.18.x

**Upgrade instructions for helm chart with rabbitMQ enabled**: The rabbitMQ uses a statefulset by default. Before upgrading the helm chart we have to ensure that all queues are empty:

```bash
kubectl exec -i <name_of_the_rabbitmq_pod>  -- rabbitmqctl list_queues
```

Next step is to delete rabbitMQ pvc:

```bash
kubectl delete  pvc -l app.kubernetes.io/name=rabbitmq
```

Last step is to perform the upgrade.

For more information: https://artifacthub.io/packages/helm/bitnami/rabbitmq/11.2.0



## Upgrading to DefectDojo Version 2.17.x.

There are no special instruction for upgrading to 2.17.0. Check the [Release Notes](https://github.com/DefectDojo/django-DefectDojo/releases/tag/2.17.0) for the contents of the release.

## Upgrading to DefectDojo Version 2.16.x.

There are no special instruction for upgrading to 2.16.0. Check the [Release Notes](https://github.com/DefectDojo/django-DefectDojo/releases/tag/2.16.0) for the contents of the release.

## Upgrading to DefectDojo Version 2.15.x.

There are no special instruction for upgrading to 2.15.0. Check the [Release Notes](https://github.com/DefectDojo/django-DefectDojo/releases/tag/2.15.0) for the contents of the release.

## Upgrading to DefectDojo Version 2.13.x.

The last release implemented the search for vulnerability ids, but the search database was not initialized. To populate the database table of the vulnerability ids, execute this django command from the defect dojo installation directory or from a shell of the Docker container or Kubernetes pod:

`./manage.py migrate_cve`

Additionally this requires a one-time rebuild of the Django-Watson search index. Execute this django command from the defect dojo installation directory or from a shell of the Docker container or Kubernetes pod:

`./manage.py buildwatson`

**Upgrade instructions for helm chart with postgres enabled**: The postgres database uses a statefulset by default. Before upgrading the helm chart we have to delete the statefullset and ensure that the pvc is reused, to keep the data. For more information: https://docs.bitnami.com/kubernetes/infrastructure/postgresql/administration/upgrade/ .

```bash
helm repo update
helm dependency update ./helm/defectdojo

# obtain name oft the postgres pvc
export POSTGRESQL_PVC=$(kubectl get pvc -l app.kubernetes.io/instance=defectdojo,role=primary -o jsonpath="{.items[0].metadata.name}")

# delete postgres statefulset
kubectl delete statefulsets.apps defectdojo-postgresql --namespace default --cascade=orphan

# upgrade
helm upgrade \
  defectdojo \
  ./helm/defectdojo/ \
  --set primary.persistence.existingClaim=$POSTGRESQL_PVC \
  ... # add your custom settings
```

**Further changes:**

Legacy authorization for changing configurations based on staff users has been removed.

## Upgrading to DefectDojo Version 2.12.x.

**Breaking change for search:** The field `cve` has been removed from the search index for Findings and the Vulnerability Ids have been added to the search index. With this the syntax to search explicitly for vulnerability ids have been changed from `cve:` to `vulnerability_id:`, e.g. `vulnerability_id:CVE-2020-27619`.


## Upgrading to DefectDojo Version 2.10.x.

**Breaking change for Findings:** The field `cve` will be replaced by a list of Vulnerability Ids, which can store references to security advisories associated with this finding. These can be Common Vulnerabilities and Exposures (CVE) or from other sources, eg. GitHub Security Advisories. Although the field does still exist in the code, the API and the UI have already been changed to use the list of Vulnerability Ids. Other areas like hash code calculation, search and parsers will be migrated step by step in later stages.

This change also causes an API change for the endpoint `/engagements/{id}/accept_risks/`.


## Upgrading to DefectDojo Version 2.9.x.

**Breaking change for APIv2:** `configuration_url` was removed from API endpoint `/api/v2/tool_configurations/` due to redundancy.


## Upgrading to DefectDojo Version 2.8.x.

**Breaking change for Docker Compose:** Starting DefectDojo with Docker Compose now supports 2 databases (MySQL and PostgreSQL) and 2 celery brokers (RabbitMQ and Redis). To make this possible, docker-compose needs to be started with the parameters `--profile` and `--env-file`. You can get more information in [Setup via Docker Compose - Profiles](https://github.com/DefectDojo/django-DefectDojo/blob/master/readme-docs/DOCKER.md#setup-via-docker-compose---profiles). The profile `mysql-rabbitmq` provides the same configuration as in previous releases. With this the prerequisites have changed as well: Docker requires at least version 19.03.0 and Docker Compose 1.28.0.

**Breaking change for Helm Chart:** In one of the last releases we upgraded the redis dependency in our helm chart without renaming keys in our helm chart. We fixed this bug with this release, but you may want to check if all redis values are correct ([Pull Request](https://github.com/DefectDojo/django-DefectDojo/pull/5886)).

The flexible permissions for the configuration of DefectDojo are now active by default. With this, the flag **Staff** for users is not relevant and not visible anymore. The old behaviour can still be activated by setting the parameter `FEATURE_CONFIGURATION_AUTHORIZATION` to `False`. If you haven't done so with the previous release, you can still run a migration script with `./manage.py migrate_staff_users`. This script:

* creates a group for all staff users,
* sets all configuration permissions that staff users had and
* sets the global Owner role, if `AUTHORIZATION_STAFF_OVERRIDE` is set to `True`.

## Upgrading to DefectDojo Version 2.7.x.

This release is a breaking change regarding the Choctaw Hog parser. As the maintainers of this project unified multiple parsers under the RustyHog parser, we now support the parsing of Choctaw Hog JSON output files through the Rusty Hog parser. Furthermore, we also support Gottingen Hog and Essex Hog JSON output files with the RustyHog parser.

There is another breaking change regarding the import of SSLyze scans. The parser has been renamed from `SSLyze 3 Scan (JSON)` to `SSLyze Scan (JSON)`. The data in the database is fixed by the initializer, but it may break scripted API calls.

Release 2.7.0 contains a beta functionality to make permissions for the configuration of DefectDojo more flexible. When the settings parameter `FEATURE_CONFIGURATION_AUTHORIZATION` is set to `True`, many configuration dialogues and API endpoints can be enabled for users or groups of users, regardless of their **Superuser** or **Staff** status, see [Configuration Permissions]({{< ref "../usage/permissions/#configuration-permissions" >}}).

The functionality using the flag `AUTHORIZATION_STAFF_OVERRIDE` has been removed. The same result can be achieved with giving the staff users a global Owner role. 

To support the transition for these 2 changes, you can run a migration script with ``./manage.py migrate_staff_users``. This script:

* creates a group for all staff users,
* sets all configuration permissions that staff users had and
* sets the global Owner role, if `AUTHORIZATION_STAFF_OVERRIDE` is set to `True`.

## Upgrading to DefectDojo Version 2.6.x.

There are no special instruction for upgrading to 2.6.0. Check the [Release Notes](https://github.com/DefectDojo/django-DefectDojo/releases/tag/2.6.0) for the contents of the release.

Please consult the security advisories [GHSA-f82x-m585-gj24](https://github.com/DefectDojo/django-DefectDojo/security/advisories/GHSA-f82x-m585-gj24) (moderate) and [GHSA-v7fv-g69g-x7p2](https://github.com/DefectDojo/django-DefectDojo/security/advisories/GHSA-v7fv-g69g-x7p2) (high) to see what security issues were fixed in this release. These will be published and become visible at January 18th, 2022.

## Upgrading to DefectDojo Version 2.5.x.

Legacy authorization has been completely removed with version 2.5.0. This includes removal of the migration of users
to the new authorization as described in https://documentation.defectdojo.com/getting_started/upgrading/#authorization.
If you are still using the legacy authorization, you should run the migration with ``./manage.py migrate_authorization_v2``
before upgrading to version 2.5.0

This release introduces the "Forgot password" functionality (`DD_FORGOT_PASSWORD`: default `True`). The function
allows sending an e-mail with the reset password link. Missing configuration or misconfiguration of SMTP
(`DD_EMAIL_URL`) could raise an error (HTTP-500). Check and test (for example by resetting your own password) if you
configured SMTP correctly. If you want to avoid HTTP-500 and you don't want to set up SMTP, you can just simply switch
off the "Forgot password" functionality (`DD_FORGOT_PASSWORD=False`).

Release renamed system setting `mail_notifications_from` to `email_from`. This value will not be used only for sending
notifications but also for sending the reset password emails. It is highly recommended to check the content of this
value if you are satisfied. If you installed DefectDojo earlier, you can expect `"from@example.com"` there. A fresh
installation will use `"no-reply@example.com"`

This release [updates](https://github.com/DefectDojo/django-DefectDojo/pull/5450) our helm dependencies. There is a breaking change if you are using the mysql database from the helm chart because we replaced the deprecated chart from the stable repo with a chart from bitnami. If you have persistance enabled, ensure to backup your data before upgrading. All data get lost when replacing the mysql chart during the upgrade. For data migration take a look at the mysql backup and restore process.

Furthermore we updated our kubernetes version. Current tests run on 1.18.16 and 1.22.0.

## Upgrading to DefectDojo Version 2.4.x. (Security Release)

This releases fixes a High severity vulnerability for which the details will be disclosed on November 16th in [GHSA-fwg9-752c-qh8w](https://github.com/DefectDojo/django-DefectDojo/security/advisories/GHSA-fwg9-752c-qh8w)

There is a breaking change in the API for importing and re-importings scans with SonarQube API and Cobalt.io API. The [scan configurations
have been unified](https://github.com/DefectDojo/django-DefectDojo/pull/5289) and are set now with the attribute `api_scan_configuration`.
The existing configurations for SonarQube API and Cobalt.io API have been migrated.

At the request of pyup.io, we had to remove the parser for Safety scans.


## Upgrading to DefectDojo Version 2.3.x.

There are no special instruction for upgrading to 2.3.0.
In 2.3.0 we [changed the default password hashing algorithm to Argon2 (from PBKDF2)](https://github.com/DefectDojo/django-DefectDojo/pull/5205).
When logging in, exising hashes get replaced by an Argon2 hash. If you want to rehash password without users having to login,
please see the [Django password management docs](https://docs.djangoproject.com/en/3.2/topics/auth/passwords/).
The previous password hashing algorithm (PBKDF2) was not unsafe, but we wanted to follow the [OWASP guidelines](https://cheatsheetseries.owasp.org/cheatsheets/Password_Storage_Cheat_Sheet.html).


## Upgrading to DefectDojo Version 2.2.x.

Upgrade to 2.0.0 contained migration of endpoints. Some parts of migration haven't been done properly. This deficiency
may manifest as a doubled slash in endpoint URLs (like `http://foo.bar:8080//test`) or as a problem with deduplication
of the same endpoints. The mentioned bug was fixed in 2.2.0 and if you have seen these kinds of problems, just rerun
"Endpoint migration" as it is written in [Upgrading to DefectDojo Version 2.0.x.](#upgrading-to-defectdojo-version-20x).


## Upgrading to DefectDojo Version 2.0.x.

Follow the usual steps to upgrade as described above.

BEFORE UPGRADING
- If you are using SAML2 checkout the new [documentaion](https://documentation.defectdojo.com/integrations/social-authentication/#saml-20) and update you settings following the migration section. We replaced [django-saml2-auth](https://github.com/fangli/django-saml2-auth) with [djangosaml2](https://github.com/IdentityPython/djangosaml2).

AFTER UPGRADING
- Usual migration process (`python manage.py migrate`) try to migrate all endpoints to new format and merge duplicates.
- All broken endpoints (which weren't possible to migrate) have red flag 🚩 in standard list of endpoints.
- Check if all your endpoints was migrated successfully, go to: https://<defect-dojo-url>/endpoint/migrate.
- Alternatively, this can be run as management command:  `docker-compose exec uwsgi ./manage.py endpoint_migration --dry-run`
- When all endpoint will be fixed (there is not broken endpoint), press "Run migration" in https://<defect-dojo-url>/endpoint/migrate
- Or, you can run management command: `docker-compose exec uwsgi ./manage.py endpoint_migration`
- Details about endpoint migration / improvements in https://github.com/DefectDojo/django-DefectDojo/pull/4473

We decided to name this version 2.0.0 because we did some big cleanups in this release:

- Remove API v1 ([#4413](https://github.com/DefectDojo/django-DefectDojo/pull/4413))
- Remove setup.bash installation method ([#4417](https://github.com/DefectDojo/django-DefectDojo/pull/4417))
- Rename Finding.is_Mitigated field to Finding.is_mitigated ([#3854](https://github.com/DefectDojo/django-DefectDojo/pull/4854))
- Remove everything related to the old tagging library ([#4419](https://github.com/DefectDojo/django-DefectDojo/pull/4419))
- Remove S0/S1/S2../S5 severity display option ([#4415](https://github.com/DefectDojo/django-DefectDojo/pull/4415))
- Refactor EndPoint handling/formatting ([#4473](https://github.com/DefectDojo/django-DefectDojo/pull/4473))
- Upgrade to Django 3.x ([#3632](https://github.com/DefectDojo/django-DefectDojo/pull/3632))
- PDF Reports removed ([#4418](https://github.com/DefectDojo/django-DefectDojo/pull/4418))
- Hashcode calculation logic has changed. To update existing findings run:

  `./manage.py dedupe --hash_code_only`.

If you're using docker:

`docker-compose exec uwsgi ./manage.py dedupe --hash_code_only`.

This can take a while depending on your instance size.

- See release notes: https://github.com/DefectDojo/django-DefectDojo/releases/tag/2.0.0

### Endpoints

- The usual migration process (`python manage.py migrate`) tries to migrate all endpoints to new format and merge duplicates.
- All broken endpoints (which weren't possible to migrate) have a red flag 🚩 in the standard list of endpoints.
- Check if all your endpoints were migrated successfully, go to: https://<defect-dojo-url>/endpoint/migrate.
- Alternatively, this can be run as management command:  `docker-compose exec uwsgi ./manage.py endpoint_migration --dry-run`
- When all endpoint are fixed (there is not broken endpoint), press "Run migration" in https://<defect-dojo-url>/endpoint/migrate
- Or, you can run management command: `docker-compose exec uwsgi ./manage.py endpoint_migration`
- Details about endpoint migration / improvements in https://github.com/DefectDojo/django-DefectDojo/pull/4473

### Authorization

The new authorization system for Products and Product Types based on roles is the default now. The fields for authorized users are not available anymore, but you can assign roles as described in [Permissions](../../usage/permissions). Users are migrated automatically, so that their permissions are as close as possible to the previous authorization:
- Superusers will still have all permissions on Products and Product Types, so they must not be changed.
- Staff users have had all permissions for all product types and products, so they will be get a global role as *Owner*.
- Product_Members and Product Type_Members will be added for authorized users according to the settings for the previous authorization:
  - The *Reader* role is set as the default.
  - If `AUTHORIZED_USERS_ALLOW_STAFF` is `True`, the user will get the *Owner* role for the respective Product or Product Type.
  - If `AUTHORIZED_USERS_ALLOW_CHANGE` or `AUTHORIZED_USERS_ALLOW_DELETE` is `True`, the user will get the *Writer* role for the respective Product or Product Type.

The new authorization is active for both UI and API. Permissions set via authorized users or via the Django Admin interface are no longer taken into account.

Please review the roles for your users after the upgrade to avoid an unintended permissions creep.


## Upgrading to DefectDojo Version 1.15.x

- See release notes: https://github.com/DefectDojo/django-DefectDojo/releases/tag/1.15.0
- If you have made changes to JIRA templates or the template config in the JIRA Project config for instances/products/engagements:
The jira template settings introduced in 1.13 have been changed. You now have to select a subfolder instead of a sinlge template file. If you have chosen a non-default template here, you have to reapply that to all products / engagements. Also you have to move your custom templates into the correct subfolder in `dojo/templates/issue-trackers/`.
- Hashcode calculation logic has changed in #4134, #4308 and #4310 to update existing findings run:

    `./manage.py dedupe --hash_code_only`

If you're using docker:

`docker-compose exec uwsgi ./manage.py dedupe --hash_code_only`

This can take a while depending on your instance size.



## Upgrading to DefectDojo Version 1.14.x

- See release notes: https://github.com/DefectDojo/django-DefectDojo/releases/tag/1.14.0

Note that the below fields are now optional without default value. They will not be filled anymore with values such as "No references given" when found empty while saving the findings
- mitigation
- references
- impact
- url



## Upgrading to DefectDojo Version 1.13.x

- See release notes: https://github.com/DefectDojo/django-DefectDojo/releases/tag/1.13.0
- Hashcode settings affecting deduplication have changed, to update existing findings run:

    `./manage.py dedupe`

If you're using docker:

    docker-compose exec uwsgi ./manage.py dedupe

This can take a while depeneding on your instance size. It might possible that new duplicates are detected among existing findings, so make a backup before running!


## Upgrading to DefectDojo Version 1.12.x

- See release notes: https://github.com/DefectDojo/django-DefectDojo/releases/tag/1.12.0
- 1.12.1 is a security release https://github.com/DefectDojo/django-DefectDojo/releases/tag/1.12.1

## Upgrading to DefectDojo Version 1.11.x

- See release notes: https://github.com/DefectDojo/django-DefectDojo/releases/tag/1.11.0
- 1.11.1 is a security release https://github.com/DefectDojo/django-DefectDojo/releases/tag/1.11.1

## Upgrading to DefectDojo Version 1.10.x

**1.10.4 is a security release**

-   See the security advisory:
    <https://github.com/DefectDojo/django-DefectDojo/security/advisories/GHSA-96vq-gqr9-vf2c>
-   See release notes:
    <https://github.com/DefectDojo/django-DefectDojo/releases/tag/1.10.4>
-   Version 1.10.4 replaces 1.10.3 as the latter contained an incomplete
    fix

**What\'s New:**

-   See release notes:
    <https://github.com/DefectDojo/django-DefectDojo/releases>
-   DefectDojo now provides a `settings.py` file
    out-of-the-box. Custom settings need to go into
    `local\_settings.py`. See
    <https://github.com/DefectDojo/django-DefectDojo/blob/master/dojo/settings/settings.py>
    and
    <https://github.com/DefectDojo/django-DefectDojo/blob/master/docker/extra_settings/README.md>
-   A quickfix is to rename your own / customized
    `settings.py` or `settings.dist.py` to
    `local\_settings.py`. Details of that PR:
    <https://github.com/DefectDojo/django-DefectDojo/pull/3136>
-   Major JIRA integration refactoring, for which you should at least
    use 1.10.1 and not 1.10.0 for many bug fixes.

**Breaking changes**

Kubernetes/Helm users: we have moved away from the \"stable\" repository
to \"bitnami\" in this release. The bitnami postgresql chart required us
to add a new key to the postgresql secret, which will give you the error
`postgresql-postgres-password is missing` if you have
`createPostgresqlSecret: false`. In 1.10.1, a fix was also included to
allow your existing `postgresqlPassword` to be reused properly.

Including in 1.10.1 were a couple fixes related to a rabbitMQ upgrade.
The path to access `password`, `erlangCookie` and
`existingPasswordSecret` changed from `rabbitmq` to `auth`. Furthermore,
as rabbitMQ is deployed as a StatefulSet, an in-place upgrade is not
possible and an error will likely be thrown such as
`Forbidden: updates to statefulset spec for fields other than 'replicas', 'template', and 'updateStrategy' are forbidden`.
After ensuring your rabbitMQ celery queue is empty, you will then want
to delete your rabbitMQ StatefulSet and PVC to allow them to get
re-created, or fully delete and recreate defectdojo.

## Upgrading to DefectDojo Version 1.9.3

**This is a security release**

-   See the [security
    advisory](https://github.com/DefectDojo/django-DefectDojo/security/advisories/GHSA-8q8j-7wc4-vjg5)
-   See [release
    notes](https://github.com/DefectDojo/django-DefectDojo/releases/tag/1.9.3)

**What\'s New:**

-   See release notes:
    <https://github.com/DefectDojo/django-DefectDojo/releases>

**NOTE:**

When upgrading from before 1.9.2, a corrective script may need to be ran

`./manage.py create\_endpoint\_status`

If you\'re using docker:

`docker-compose exec uwsgi ./manage.py create\_endpoint\_status`

This can take a while depending on your hardware and the number of
findings in your instance.

-   Search index tweaking index rebuild after upgrade:

This requires a (one-time) rebuild of the Django-Watson search index.
Execute the django command from the defect dojo installation directory:

`./manage.py buildwatson]`

If you\'re using docker:

`docker-compose exec uwsgi ./manage.py buildwatson`

This can take a while depending on your hardware and the number of
findings in your instance.

## Upgrading to DefectDojo Version 1.8.0

**What\'s New:**

-   See release notes:
    <https://github.com/DefectDojo/django-DefectDojo/releases>
-   Improved search, which requires an index rebuild
    (<https://github.com/DefectDojo/django-DefectDojo/pull/2861>)

This requires a (one-time) rebuild of the Django-Watson search index.
Execute the django command from the defect dojo installation directory:

`./manage.py buildwatson`

If you\'re using docker:

`docker-compose exec uwsgi ./manage.py buildwatson`

This can take a while depending on your hardware and the number of
findings in your instance.

-   **NOTE:**

As a result of a breaking bug revolving around Endpoint\_status objects,
a corrective script will need to be ran after every dynamic scan
imported through either API version.

The script can be found
[here](https://github.com/DefectDojo/django-DefectDojo/blob/dev/dojo/management/commands/create_endpoint_status.py)

`./manage.py create\_endpoint\_status`

If you\'re using docker:

`docker-compose exec uwsgi ./manage.py create\_endpoint\_status`

This can take a while depending on your hardware and the number of
findings in your instance.

## Upgrading to DefectDojo Version 1.7.0

**What\'s New:**

-   Updated search, you can now search for CVE-XXXX-YYYY
-   Updated search index, fields added to index: \'id\', \'title\',
    \'cve\', \'url\', \'severity\', \'description\', \'mitigation\',
    \'impact\', \'steps\_to\_reproduce\', \'severity\_justification\',
    \'references\', \'sourcefilepath\', \'sourcefile\', \'hash\_code\',
    \'file\_path\', \'component\_name\', \'component\_version\',
    \'unique\_id\_from\_tool\'

This requires a (one-time) rebuild of the Django-Watson search index.
Execute the django command from the defect dojo installation directory:

`./manage.py buildwatson dojo.Finding`

If you\'re using docker:

`docker-compose exec uwsgi ./manage.py buildwatson dojo.Finding`

Upgrading to DefectDojo Version 1.5.0
-------------------------------------

**What\'s New:**

-   Updated UI with a new DefectDojo logo, default colors and CSS.
-   Updated Product views with tabs for Product Overview, Metrics,
    Engagements, Endpoints, Benchmarks (ASVS), and Settings to make it
    easier to navigate and manage your products.
-   New Product Information fields: Regulations, Criticality, Platform,
    Lifecycle, Origin, User Records, Revenue, External Audience,
    Internet Accessible
-   Languages pie chart on product overview, only supported through the
    API and Django admin, integrates with cloc analyzer
-   New Engagement type of CI/CD to support continual testing
-   Engagement shortcuts and ability to import findings and auto-create
    an engagement
-   Engagement labels for overdue, no tests and findings
-   New Contextual menus throughout DefectDojo and shortcuts to new
    findings and critical findings
-   Ability to merge a finding into a parent finding and either
    inactivate or delete the merged findings.
-   Report improvements and styling adjustment with the default option
    of HTML reports
-   SLA for remediation of severities based on finding criticality, for
    example critical findings remediated within 7 days. Configurable in
    System Settings.
-   Engagement Auto-Close Days in System Settings. Automatically close
    an engagement if open past the end date.
-   Ability to apply remediation advice based on CWE. For example XSS
    can be configured as a template so that it\'s consistent across all
    findings. Enabled in system settings.
-   Finding confidence field supported from scanners. First
    implementation in the Burp importer.
-   Goast importer for static analysis of Golang products
-   Celery status check on System Settings
-   Beta rules framework release for modifying findings on the fly
-   DefectDojo 2.0 API with Swagger support
-   Created and Modified fields on all major tables
-   Various bug fixes reported on Github

**Upgrading to 1.5.0 requirements:**

1.  Back up your database first, ideally take the backup from production
    and test the upgrade on a staging server.
2.  Edit the settings.py file which can be found in
    `django-DefectDojo/dojo/settings/settings.py`. Copy in the rest
    framework configuration after the CSRF\_COOKIE\_SECURE = True:

        REST_FRAMEWORK = {
            'DEFAULT_AUTHENTICATION_CLASSES': (
                'rest_framework.authentication.TokenAuthentication',
                'rest_framework.authentication.BasicAuthentication',
            ),
            'DEFAULT_PERMISSION_CLASSES': (
                'rest_framework.permissions.DjangoModelPermissions',
            ),
            'DEFAULT_RENDERER_CLASSES': (
                'rest_framework.renderers.JSONRenderer',
            ),
            'DEFAULT_PAGINATION_CLASS': 'rest_framework.pagination.LimitOffsetPagination',
            'PAGE_SIZE': 25
        }

Navigate to: LOGIN\_EXEMPT\_URLS and add the following after
r\'\^%sfinding/image/(?P\<token\>\[\^/\]+)\$\' % URL\_PREFIX:

    r'^%sfinding/image/(?P<token>[^/]+)$' % URL_PREFIX,
    r'^%sapi/v2/' % URL_PREFIX,

Navigate to: INSTALLED\_APPS and add the following after:
\'multiselectfield\',:

    'multiselectfield',
    'rest_framework',
    'rest_framework.authtoken',
    'rest_framework_swagger',
    'dbbackup',

Navigate to: CELERY\_TASK\_IGNORE\_RESULT = True and add the following
after CELERY\_TASK\_IGNORE\_RESULT line:

    CELERY_RESULT_BACKEND = 'db+sqlite:///dojo.celeryresults.sqlite'

Save your modified settings file. For reference the modified file should
look like the new 1.5.0
\[settings\](<https://github.com/DefectDojo/django-DefectDojo/blob/master/dojo/settings/settings.dist.py>)
file, minus the environmental configurations. As an alternative this
file can be used and the enviromental configurations from you
environment can be copied into this file.

3.  Activate your virtual environment and then upgrade the requirements:

`pip install -r requirements.txt --upgrade`

4.  Upgrade the database:

        ./manage.py makemigrations
        ./manage.py migrate

5.  Collect the static files (Javascript, Images, CSS):

        ./manage.py collectstatic --noinput

6.  Complete

## Upgrading to DefectDojo Version 1.3.1

**What\'s New:**

-   New importers for Contrast, Nikto and TruffleHog (finding secrets in
    git repos).
-   Improved merging of findings for dynamic and static importers
-   Markdown support for findings
-   HTML report improvements including support of Markdown.
-   System settings Celery status page to assist in debugging if Celery
    is functional.

**Upgrading to 1.3.1 requires:**

1.  pip install markdown pip install pandas
2.  ./manage.py makemigrations ./manage.py migrate
3.  ./manage.py collectstatic \--noinput
4.  Complete

## Upgrading to DefectDojo Version 1.2.9

**What\'s New:** New feature: Benchmarks (OWASP ASVS)

**Upgrading to 1.2.9 requires:**

1.  ./manage.py makemigrations ./manage.py migrate ./manage.py loaddata
    dojo/fixtures/benchmark\_type.json ./manage.py loaddata
    dojo/fixtures/benchmark\_category.json ./manage.py loaddata
    dojo/fixtures/benchmark\_requirement.json
2.  ./manage.py collectstatic \--noinput
3.  Complete

## Upgrading to DefectDojo Version 1.2.8

New feature: Product Grading (Overall Product Health) Upgrading to 1.2.8
requires:

1.  ./manage.py makemigrations ./manage.py migrate ./manage.py
    system\_settings
2.  ./manage.py collectstatic \--noinput
3.  pip install asteval
4.  pip install \--upgrade celery
5.  Complete

## Upgrading to DefectDojo Version 1.2.4

Upgrading to 1.2.4 requires:

1.  ./manage.py makemigrations ./manage.py migrate ./manage.py loaddata
    dojo/fixtures/objects\_review.json

## Upgrading to DefectDojo Version 1.2.3

Upgrading to 1.2.3 requires:

1.  ./manage.py makemigrations ./manage.py migrate ./manage.py loaddata
    dojo/fixtures/language\_type.json
2.  Currently languages and technologies can be updated via the API or
    in the admin section of Django.

## July 6th 2017 - New location for system settings

Pull request \#313 moves a number of system settings previously located
in the application\'s settings.py to a model that can be used and
changed within the web application under \"Configuration -\> System
Settings\".

If you\'re using a custom `URL_PREFIX` you will need to set this in the
model after upgrading by editing `dojo/fixtures/system_settings.json`
and setting your URL prefix in the `url_prefix` value there. Then issue
the command `./manage.py loaddata system_settings.json` to load your
settings into the database.

If you\'re not using a custom `URL_PREFIX`, after upgrading simply go to
the System Settings page and review which values you want to set for
each setting, as they\'re not automatically migrated from settings.py.

If you like you can then remove the following settings from settings.py
to avoid confusion:

-   `ENABLE_DEDUPLICATION`
-   `ENABLE_JIRA`
-   `S_FINDING_SEVERITY_NAMING`
-   `URL_PREFIX`
-   `TIME_ZONE`
-   `TEAM_NAME`

## Upgrading to DefectDojo Version 1.2.2

Upgrading to 1.2.2 requires:

1.  Copying settings.py to the settings/ folder.
2.  If you have supervisor scripts change
    DJANGO\_SETTINGS\_MODULE=dojo.settings.settings

## Upgrading to Django 1.1.5

If you are upgrading an existing version of DefectDojo, you will need to
run the following commands manually:

1.  First install Yarn. Follow the instructions based on your OS:
    <https://yarnpkg.com/lang/en/docs/install/>
2.  The following must be removed/commented out from `settings.py`: :

        'djangobower.finders.BowerFinder',

        From the line that contains:
        # where should bower install components
        ...

        To the end of the bower declarations
          'justgage'
        )

3.  The following needs to be updated in `settings.py`: :

        STATICFILES_DIRS = (
            # Put strings here, like "/home/html/static" or "C:/www/django/static".
            # Always use forward slashes, even on Windows.
            # Don't forget to use absolute paths, not relative paths.
            os.path.dirname(DOJO_ROOT) + "/components/yarn_components",
        )

## Upgrading to Django 1.11

Pull request \#300 makes DefectDojo Django 1.11 ready. A fresh install
of DefectDojo can be done with the setup.bash script included - no
special steps are required.

If you are upgrading an existing installation of DefectDojo, you will
need to run the following commands manually: :

    pip install django-tastypie --upgrade
    pip install django-tastypie-swagger --upgrade
    pip install django-filter --upgrade
    pip install django-watson --upgrade
    pip install django-polymorphic --upgrade
    pip install django --upgrade
    pip install pillow --upgrade
    ./manage.py makemigrations
    ./manage.py migrate

The following must be removed/commented out from settings.py: :

    TEMPLATE_DIRS
    TEMPLATE_DEBUG
    TEMPLATE_LOADERS
    TEMPLATE_CONTEXT_PROCESSORS

The following needs to be added to settings.py: :

    TEMPLATES  = [
    {
        'BACKEND': 'django.template.backends.django.DjangoTemplates',
        'APP_DIRS': True,
        'OPTIONS': {
            'context_processors': [
                'django.template.context_processors.debug',
                'django.template.context_processors.request',
                'django.contrib.auth.context_processors.auth',
                'django.contrib.messages.context_processors.messages',
            ],
        },
    },
    ]

Once all these steps are completed your installation of DefectDojo will
be running under Django 1.11<|MERGE_RESOLUTION|>--- conflicted
+++ resolved
@@ -74,18 +74,8 @@
 
 ## Upgrading to DefectDojo Version 2.25.x.
 
-<<<<<<< HEAD
 There are no special instruction for upgrading to 2.25.0. Check the [Release Notes](https://github.com/DefectDojo/django-DefectDojo/releases/tag/2.25.0) for the contents of the release.
 
-**Deprecation**
-
-The OpenAPI 2.0 Swagger API documentation is being deprecated in favor of the existing
-OpenAPI 3.0 API documentation page. The OpenAPI 2.0 Swagger API documentation page is
-slated for removal in version 2.30.0
-
-*Note*: The API has not changed in any way and behaves the same between OAPI2 and OAPI3
-
-=======
 A few query parameters related to filtering object via API related to a products tags have been renamed to be more consistent with the other "related object tags":
 
 **Breaking Change**
@@ -100,8 +90,15 @@
    - `test__engagement__product__tags__name` -> `test__engagement__product__tags`
    - `not_test__engagement__product__tags__name` -> `not_test__engagement__product__tags`
 
+**Deprecation**
+
+The OpenAPI 2.0 Swagger API documentation is being deprecated in favor of the existing
+OpenAPI 3.0 API documentation page. The OpenAPI 2.0 Swagger API documentation page is
+slated for removal in version 2.30.0
+
+*Note*: The API has not changed in any way and behaves the same between OAPI2 and OAPI3
+
 For all other changes, check the [Release Notes](https://github.com/DefectDojo/django-DefectDojo/releases/tag/2.25.0) for the contents of the release.
->>>>>>> c5ec8fe4
 
 ## Upgrading to DefectDojo Version 2.24.x.
 
